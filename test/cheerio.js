var expect = require('expect.js'),
    htmlparser2 = require('htmlparser2'),
    $ = require('../'),
    fixtures = require('./fixtures'),
    fruits = fixtures.fruits,
    food = fixtures.food,
    _ = {
      filter: require('lodash/filter')
    };

// HTML
var script = '<script src="script.js" type="text/javascript"></script>',
    multiclass = '<p><a class="btn primary" href="#">Save</a></p>';

describe('cheerio', function() {

  it('should get the version', function() {
    expect(/\d+\.\d+\.\d+/.test($.version)).to.be.ok();
  });

  it('$(null) should return be empty', function() {
    expect($(null)).to.be.empty();
  });

  it('$(undefined) should be empty', function() {
    expect($(undefined)).to.be.empty();
  });

  it('$(null) should be empty', function() {
    expect($('')).to.be.empty();
  });

  it('$(selector) with no context or root should be empty', function() {
    expect($('.h2')).to.be.empty();
    expect($('#fruits')).to.be.empty();
  });

  it('$(node) : should override previously-loaded nodes', function() {
    var C = $.load('<div><span></span></div>');
    var spanNode = C('span')[0];
    var $span = C(spanNode);
    expect($span[0]).to.equal(spanNode);
  });

  it('should be able to create html without a root or context', function() {
    var $h2 = $('<h2>');
    expect($h2).to.not.be.empty();
    expect($h2).to.have.length(1);
    expect($h2[0].tagName).to.equal('h2');
  });

  it('should be able to create complicated html', function() {
    var $script = $(script);
    expect($script).to.not.be.empty();
    expect($script).to.have.length(1);
    expect($script[0].attribs.src).to.equal('script.js');
    expect($script[0].attribs.type).to.equal('text/javascript');
    expect($script[0].childNodes).to.be.empty();
  });

  var testAppleSelect = function($apple) {
    expect($apple).to.have.length(1);
    $apple = $apple[0];
    expect($apple.parentNode.tagName).to.equal('ul');
    expect($apple.prev).to.be(null);
    expect($apple.next.attribs['class']).to.equal('orange');
    expect($apple.childNodes).to.have.length(1);
    expect($apple.childNodes[0].data).to.equal('Apple');
  };

  it('should be able to select .apple with only a context', function() {
    var $apple = $('.apple', fruits);
    testAppleSelect($apple);
  });

  it('should be able to select .apple with a node as context', function() {
    var $apple = $('.apple', $(fruits)[0]);
    testAppleSelect($apple);
  });

  it('should be able to select .apple with only a root', function() {
    var $apple = $('.apple', null, fruits);
    testAppleSelect($apple);
  });

  it('should be able to select an id', function() {
    var $fruits = $('#fruits', null, fruits);
    expect($fruits).to.have.length(1);
    expect($fruits[0].attribs.id).to.equal('fruits');
  });

  it('should be able to select a tag', function() {
    var $ul = $('ul', fruits);
    expect($ul).to.have.length(1);
    expect($ul[0].tagName).to.equal('ul');
  });

  it('should accept a node reference as a context', function() {
    var $elems = $('<div><span></span></div>');
    expect($('span', $elems[0])).to.have.length(1);
  });

  it('should accept an array of node references as a context', function() {
    var $elems = $('<div><span></span></div>');
    expect($('span', $elems.toArray())).to.have.length(1);
  });

  it('should select only elements inside given context (Issue #193)', function() {
    var q = $.load(food),
        $fruits = q('#fruits'),
        fruitElements = q('li', $fruits);

    expect(fruitElements).to.have.length(3);
  });

  it('should be able to select multiple tags', function() {
    var $fruits = $('li', null, fruits);
    expect($fruits).to.have.length(3);
    var classes = ['apple', 'orange', 'pear'];
    $fruits.each(function(idx, $fruit) {
      expect($fruit.attribs['class']).to.equal(classes[idx]);
    });
  });

  it('should be able to do: $("#fruits .apple")', function() {
    var $apple = $('#fruits .apple', fruits);
    testAppleSelect($apple);
  });

  it('should be able to do: $("li.apple")', function() {
    var $apple = $('li.apple', fruits);
    testAppleSelect($apple);
  });

  it('should be able to select by attributes', function() {
    var $apple = $('li[class=apple]', fruits);
    testAppleSelect($apple);
  });

  it('should be able to select multiple classes: $(".btn.primary")', function() {
    var $a = $('.btn.primary', multiclass);
    expect($a).to.have.length(1);
    expect($a[0].childNodes[0].data).to.equal('Save');
  });

  it('should not create a top-level node', function() {
    var $elem = $('* div', '<div>');
    expect($elem).to.have.length(0);
  });

  it('should be able to select multiple elements: $(".apple, #fruits")', function() {
    var $elems = $('.apple, #fruits', fruits);
    expect($elems).to.have.length(2);

    var $apple = _.filter($elems, function(elem) {
      return elem.attribs['class'] === 'apple';
    });
    var $fruits = _.filter($elems, function(elem) {
      return elem.attribs.id === 'fruits';
    });
    testAppleSelect($apple);
    expect($fruits[0].attribs.id).to.equal('fruits');
  });

  it('should be able to select immediate children: $("#fruits > .pear")', function() {
    var $food = $(food);
    $('.pear', $food).append('<li class="pear">Another Pear!</li>');
    expect($('#fruits .pear', $food)).to.have.length(2);
    var $elem = $('#fruits > .pear', $food);
    expect($elem).to.have.length(1);
    expect($elem.attr('class')).to.equal('pear');
  });

  it('should be able to select immediate children: $(".apple + .pear")', function() {
    var $elem = $('.apple + li', fruits);
    expect($elem).to.have.length(1);
    $elem = $('.apple + .pear', fruits);
    expect($elem).to.have.length(0);
    $elem = $('.apple + .orange', fruits);
    expect($elem).to.have.length(1);
    expect($elem.attr('class')).to.equal('orange');
  });

  it('should be able to select immediate children: $(".apple ~ .pear")', function() {
    var $elem = $('.apple ~ li', fruits);
    expect($elem).to.have.length(2);
    $elem = $('.apple ~ .pear', fruits);
    expect($elem.attr('class')).to.equal('pear');
  });

  it('should handle wildcards on attributes: $("li[class*=r]")', function() {
    var $elem = $('li[class*=r]', fruits);
    expect($elem).to.have.length(2);
    expect($elem.eq(0).attr('class')).to.equal('orange');
    expect($elem.eq(1).attr('class')).to.equal('pear');
  });

  it('should handle beginning of attr selectors: $("li[class^=o]")', function() {
    var $elem = $('li[class^=o]', fruits);
    expect($elem).to.have.length(1);
    expect($elem.eq(0).attr('class')).to.equal('orange');
  });

  it('should handle beginning of attr selectors: $("li[class$=e]")', function() {
    var $elem = $('li[class$=e]', fruits);
    expect($elem).to.have.length(2);
    expect($elem.eq(0).attr('class')).to.equal('apple');
    expect($elem.eq(1).attr('class')).to.equal('orange');
  });

  it('should gracefully degrade on complex, unmatched queries', function() {
    var $elem = $('Eastern States Cup #8-fin&nbsp;<br>Downhill&nbsp;');
    expect($elem).to.have.length(0); // []
  });

  it('(extended Array) should not interfere with prototype methods (issue #119)', function() {
    var extended = [];
    extended.find = extended.children = extended.each = function() {};
    var $empty = $(extended);

    expect($empty.find).to.be($.prototype.find);
    expect($empty.children).to.be($.prototype.children);
    expect($empty.each).to.be($.prototype.each);
  });

  it('should set html(number) as a string', function() {
    var $elem = $('<div>');
    $elem.html(123);
    expect(typeof $elem.text()).to.equal('string');
  });

  it('should set text(number) as a string', function() {
    var $elem = $('<div>');
    $elem.text(123);
    expect(typeof $elem.text()).to.equal('string');
  });

  describe('.merge', function() {
    var arr1, arr2;
    beforeEach(function(){
      arr1 = [1,2,3];
      arr2 = [4,5,6];
    });

    it('should be a function', function() {
      expect(typeof $.merge).to.equal('function');
    });

    it('(arraylike, arraylike) : should return an array', function() {
      var ret = $.merge(arr1, arr2);
      expect(typeof ret).to.equal('object');
      expect(ret instanceof Array).to.be.ok();
    });

    it('(arraylike, arraylike) : should modify the first array', function() {
      $.merge(arr1, arr2);
      expect(arr1).to.have.length(6);
    });

    it('(arraylike, arraylike) : should not modify the second array', function() {
      $.merge(arr1, arr2);
      expect(arr2).to.have.length(3);
    });

    it('(arraylike, arraylike) : should handle objects that arent arrays, but are arraylike', function() {
      arr1 = {};
      arr2 = {};
      arr1.length = 3;
      arr1[0] = 'a';
      arr1[1] = 'b';
      arr1[2] = 'c';
      arr2.length = 3;
      arr2[0] = 'd';
      arr2[1] = 'e';
      arr2[2] = 'f';
      $.merge(arr1, arr2);
      expect(arr1).to.have.length(6);
      expect(arr1[3]).to.equal('d');
      expect(arr1[4]).to.equal('e');
      expect(arr1[5]).to.equal('f');
      expect(arr2).to.have.length(3);
    });

    it('(?, ?) : should gracefully reject invalid inputs', function() {
      var ret = $.merge([4],3);
      expect(ret).to.not.be.ok();
      ret = $.merge({},{});
      expect(ret).to.not.be.ok();
      ret = $.merge([],{});
      expect(ret).to.not.be.ok();
      ret = $.merge({},[]);
      expect(ret).to.not.be.ok();
      var fakeArray1 = {length: 3};
      fakeArray1[0] = 'a';
      fakeArray1[1] = 'b';
      fakeArray1[3] = 'd';
      ret = $.merge(fakeArray1,[]);
      expect(ret).to.not.be.ok();
      ret = $.merge([], fakeArray1);
      expect(ret).to.not.be.ok();
      fakeArray1 = {};
      fakeArray1.length = '7';
      ret = $.merge(fakeArray1, []);
      expect(ret).to.not.be.ok();
      fakeArray1.length = -1;
      ret = $.merge(fakeArray1, []);
      expect(ret).to.not.be.ok();
    });

    it('(?, ?) : should no-op on invalid inputs', function() {
      var fakeArray1 = {length: 3};
      fakeArray1[0] = 'a';
      fakeArray1[1] = 'b';
      fakeArray1[3] = 'd';
      var ret = $.merge(fakeArray1, []);
      expect(fakeArray1).to.have.length(3);
      expect(fakeArray1[0] = 'a');
      expect(fakeArray1[1] = 'b');
      expect(fakeArray1[3] = 'd');
      ret = $.merge([], fakeArray1);
      expect(fakeArray1).to.have.length(3);
      expect(fakeArray1[0] = 'a');
      expect(fakeArray1[1] = 'b');
      expect(fakeArray1[3] = 'd');
    });
  });

  describe('.load', function() {

    it('should generate selections as proper instances', function() {
      var q = $.load(fruits);

      expect(q('.apple')).to.be.a(q);
    });

    it('should be able to filter down using the context', function() {
      var q = $.load(fruits),
          apple = q('.apple', 'ul'),
          lis = q('li', 'ul');

      expect(apple).to.have.length(1);
      expect(lis).to.have.length(3);
    });

    it('should allow loading a pre-parsed DOM', function() {
      var dom = htmlparser2.parseDOM(food),
          q = $.load(dom);

      expect(q('ul')).to.have.length(3);
    });

    it('should render xml in html() when options.xmlMode = true', function() {
      var str = '<MixedCaseTag UPPERCASEATTRIBUTE=""></MixedCaseTag>',
          expected = '<MixedCaseTag UPPERCASEATTRIBUTE=""/>',
          dom = $.load(str, {xmlMode: true});

      expect(dom('MixedCaseTag').get(0).tagName).to.equal('MixedCaseTag');
      expect(dom.html()).to.be(expected);
    });

    it('should render xml in html() when options.xmlMode = true passed to html()', function() {
      var str = '<MixedCaseTag UPPERCASEATTRIBUTE=""></MixedCaseTag>',
          // since parsing done without xmlMode flag, all tags converted to lowercase
<<<<<<< HEAD
          expectedXml = '<html><head/><body><mixedcasetag uppercaseattribute=""/></body></html>',
          expectedNoXml = '<html><head></head><body><mixedcasetag uppercaseattribute=""></mixedcasetag></body></html>',
=======
          expectedXml = '<mixedcasetag uppercaseattribute=""/>',
          expectedNoXml = '<mixedcasetag uppercaseattribute></mixedcasetag>',
>>>>>>> 3368605e
          dom = $.load(str);

      expect(dom('MixedCaseTag').get(0).tagName).to.equal('mixedcasetag');
      expect(dom.html()).to.be(expectedNoXml);
      expect(dom.html({xmlMode: true})).to.be(expectedXml);
    });

    it('should respect options on the element level', function() {
      var str = '<!doctype html><html><head><title>Some test</title></head><body><footer><p>Copyright &copy; 2003-2014</p></footer></body></html>',
          expectedHtml = '<p>Copyright &copy; 2003-2014</p>',
          expectedXml = '<p>Copyright &#xA9; 2003-2014</p>',
          domNotEncoded = $.load(str, {xml: {decodeEntities: false}}),
          domEncoded = $.load(str);

      expect(domNotEncoded('footer').html()).to.be(expectedHtml);
      // TODO: Make it more html friendly, maybe with custom encode tables
      expect(domEncoded('footer').html()).to.be(expectedXml);
    });

    it('should return a fully-qualified Function', function() {
      var $c = $.load('<div>');

      expect($c).to.be.a(Function);
    });

    describe('prototype extensions', function() {
      it('should honor extensions defined on `prototype` property', function() {
        var $c = $.load('<div>');
        var $div;
        $c.prototype.myPlugin = function() {
          return {
            context: this,
            args: arguments
          };
        };

        $div = $c('div');

        expect($div.myPlugin).to.be.a('function');
        expect($div.myPlugin().context).to.be($div);
        expect(Array.prototype.slice.call($div.myPlugin(1, 2, 3).args))
          .to.eql([1, 2, 3]);
      });

      it('should honor extensions defined on `fn` property', function() {
        var $c = $.load('<div>');
        var $div;
        $c.fn.myPlugin = function() {
          return {
            context: this,
            args: arguments
          };
        };

        $div = $c('div');

        expect($div.myPlugin).to.be.a('function');
        expect($div.myPlugin().context).to.be($div);
        expect(Array.prototype.slice.call($div.myPlugin(1, 2, 3).args))
          .to.eql([1, 2, 3]);
      });

      it('should isolate extensions between loaded functions', function() {
        var $a = $.load('<div>');
        var $b = $.load('<div>');

        $a.prototype.foo = function() {};

        expect($b('div').foo).to.be(undefined);
      });
    });
  });
});<|MERGE_RESOLUTION|>--- conflicted
+++ resolved
@@ -361,13 +361,8 @@
     it('should render xml in html() when options.xmlMode = true passed to html()', function() {
       var str = '<MixedCaseTag UPPERCASEATTRIBUTE=""></MixedCaseTag>',
           // since parsing done without xmlMode flag, all tags converted to lowercase
-<<<<<<< HEAD
           expectedXml = '<html><head/><body><mixedcasetag uppercaseattribute=""/></body></html>',
           expectedNoXml = '<html><head></head><body><mixedcasetag uppercaseattribute=""></mixedcasetag></body></html>',
-=======
-          expectedXml = '<mixedcasetag uppercaseattribute=""/>',
-          expectedNoXml = '<mixedcasetag uppercaseattribute></mixedcasetag>',
->>>>>>> 3368605e
           dom = $.load(str);
 
       expect(dom('MixedCaseTag').get(0).tagName).to.equal('mixedcasetag');
