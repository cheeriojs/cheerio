var expect = require('expect.js'),
    htmlparser2 = require('htmlparser2'),
    $ = require('../'),
    fixtures = require('./fixtures'),
    fruits = fixtures.fruits,
    food = fixtures.food,
    _ = {
      filter: require('lodash/filter')
    };

// HTML
var script = '<script src="script.js" type="text/javascript"></script>',
    multiclass = '<p><a class="btn primary" href="#">Save</a></p>';

describe('cheerio', function() {
  it('should get the version', function() {
    expect(/\d+\.\d+\.\d+/.test($.version)).to.be.ok();
  });

  it('$(null) should return be empty', function() {
    expect($(null)).to.be.empty();
  });

  it('$(undefined) should be empty', function() {
    expect($(undefined)).to.be.empty();
  });

  it('$(null) should be empty', function() {
    expect($('')).to.be.empty();
  });

  it('$(selector) with no context or root should be empty', function() {
    expect($('.h2')).to.be.empty();
    expect($('#fruits')).to.be.empty();
  });

  it('$(node) : should override previously-loaded nodes', function() {
    var C = $.load('<div><span></span></div>');
    var spanNode = C('span')[0];
    var $span = C(spanNode);
    expect($span[0]).to.equal(spanNode);
  });

  it('should be able to create html without a root or context', function() {
    var $h2 = $('<h2>');
    expect($h2).to.not.be.empty();
    expect($h2).to.have.length(1);
    expect($h2[0].tagName).to.equal('h2');
  });

  it('should be able to create complicated html', function() {
    var $script = $(script);
    expect($script).to.not.be.empty();
    expect($script).to.have.length(1);
    expect($script[0].attribs.src).to.equal('script.js');
    expect($script[0].attribs.type).to.equal('text/javascript');
    expect($script[0].childNodes).to.be.empty();
  });

  var testAppleSelect = function($apple) {
    expect($apple).to.have.length(1);
    $apple = $apple[0];
    expect($apple.parentNode.tagName).to.equal('ul');
    expect($apple.prev).to.be(null);
    expect($apple.next.attribs['class']).to.equal('orange');
    expect($apple.childNodes).to.have.length(1);
    expect($apple.childNodes[0].data).to.equal('Apple');
  };

  it('should be able to select .apple with only a context', function() {
    var $apple = $('.apple', fruits);
    testAppleSelect($apple);
  });

  it('should be able to select .apple with a node as context', function() {
    var $apple = $('.apple', $(fruits)[0]);
    testAppleSelect($apple);
  });

  it('should be able to select .apple with only a root', function() {
    var $apple = $('.apple', null, fruits);
    testAppleSelect($apple);
  });

  it('should be able to select an id', function() {
    var $fruits = $('#fruits', null, fruits);
    expect($fruits).to.have.length(1);
    expect($fruits[0].attribs.id).to.equal('fruits');
  });

  it('should be able to select a tag', function() {
    var $ul = $('ul', fruits);
    expect($ul).to.have.length(1);
    expect($ul[0].tagName).to.equal('ul');
  });

  it('should accept a node reference as a context', function() {
    var $elems = $('<div><span></span></div>');
    expect($('span', $elems[0])).to.have.length(1);
  });

  it('should accept an array of node references as a context', function() {
    var $elems = $('<div><span></span></div>');
    expect($('span', $elems.toArray())).to.have.length(1);
  });

  it('should select only elements inside given context (Issue #193)', function() {
    var q = $.load(food),
        $fruits = q('#fruits'),
        fruitElements = q('li', $fruits);

    expect(fruitElements).to.have.length(3);
  });

  it('should be able to select multiple tags', function() {
    var $fruits = $('li', null, fruits);
    expect($fruits).to.have.length(3);
    var classes = ['apple', 'orange', 'pear'];
    $fruits.each(function(idx, $fruit) {
      expect($fruit.attribs['class']).to.equal(classes[idx]);
    });
  });

  it('should be able to do: $("#fruits .apple")', function() {
    var $apple = $('#fruits .apple', fruits);
    testAppleSelect($apple);
  });

  it('should be able to do: $("li.apple")', function() {
    var $apple = $('li.apple', fruits);
    testAppleSelect($apple);
  });

  it('should be able to select by attributes', function() {
    var $apple = $('li[class=apple]', fruits);
    testAppleSelect($apple);
  });

  it('should be able to select multiple classes: $(".btn.primary")', function() {
    var $a = $('.btn.primary', multiclass);
    expect($a).to.have.length(1);
    expect($a[0].childNodes[0].data).to.equal('Save');
  });

  it('should not create a top-level node', function() {
    var $elem = $('* div', '<div>');
    expect($elem).to.have.length(0);
  });

  it('should be able to select multiple elements: $(".apple, #fruits")', function() {
    var $elems = $('.apple, #fruits', fruits);
    expect($elems).to.have.length(2);

    var $apple = _.filter($elems, function(elem) {
      return elem.attribs['class'] === 'apple';
    });
    var $fruits = _.filter($elems, function(elem) {
      return elem.attribs.id === 'fruits';
    });
    testAppleSelect($apple);
    expect($fruits[0].attribs.id).to.equal('fruits');
  });

  it('should select first element $(:first)');
  // var $elem = $(':first', fruits);
  // var $h2 = $('<h2>fruits</h2>');
  // console.log($elem.before('hi'));
  // console.log($elem.before($h2));

  it('should be able to select immediate children: $("#fruits > .pear")', function() {
    var $food = $(food);
    $('.pear', $food).append('<li class="pear">Another Pear!</li>');
    expect($('#fruits .pear', $food)).to.have.length(2);
    var $elem = $('#fruits > .pear', $food);
    expect($elem).to.have.length(1);
    expect($elem.attr('class')).to.equal('pear');
  });

  it('should be able to select immediate children: $(".apple + .pear")', function() {
    var $elem = $('.apple + li', fruits);
    expect($elem).to.have.length(1);
    $elem = $('.apple + .pear', fruits);
    expect($elem).to.have.length(0);
    $elem = $('.apple + .orange', fruits);
    expect($elem).to.have.length(1);
    expect($elem.attr('class')).to.equal('orange');
  });

  it('should be able to select immediate children: $(".apple ~ .pear")', function() {
    var $elem = $('.apple ~ li', fruits);
    expect($elem).to.have.length(2);
    $elem = $('.apple ~ .pear', fruits);
    expect($elem.attr('class')).to.equal('pear');
  });

  it('should handle wildcards on attributes: $("li[class*=r]")', function() {
    var $elem = $('li[class*=r]', fruits);
    expect($elem).to.have.length(2);
    expect($elem.eq(0).attr('class')).to.equal('orange');
    expect($elem.eq(1).attr('class')).to.equal('pear');
  });

  it('should handle beginning of attr selectors: $("li[class^=o]")', function() {
    var $elem = $('li[class^=o]', fruits);
    expect($elem).to.have.length(1);
    expect($elem.eq(0).attr('class')).to.equal('orange');
  });

  it('should handle beginning of attr selectors: $("li[class$=e]")', function() {
    var $elem = $('li[class$=e]', fruits);
    expect($elem).to.have.length(2);
    expect($elem.eq(0).attr('class')).to.equal('apple');
    expect($elem.eq(1).attr('class')).to.equal('orange');
  });

  it('should gracefully degrade on complex, unmatched queries', function() {
    var $elem = $('Eastern States Cup #8-fin&nbsp;<br>Downhill&nbsp;');
    expect($elem).to.have.length(0); // []
  });

  it('(extended Array) should not interfere with prototype methods (issue #119)', function() {
    var extended = [];
    extended.find = extended.children = extended.each = function() {};
    var $empty = $(extended);

    expect($empty.find).to.be($.prototype.find);
    expect($empty.children).to.be($.prototype.children);
    expect($empty.each).to.be($.prototype.each);
  });

  it('should set html(number) as a string', function() {
    var $elem = $('<div>');
    $elem.html(123);
    expect(typeof $elem.text()).to.equal('string');
  });

  it('should set text(number) as a string', function() {
    var $elem = $('<div>');
    $elem.text(123);
    expect(typeof $elem.text()).to.equal('string');
  });

  describe('.merge', function() {
    var arr1, arr2;
    beforeEach(function() {
      arr1 = [1, 2, 3];
      arr2 = [4, 5, 6];
    });

    it('should be a function', function() {
      expect(typeof $.merge).to.equal('function');
    });

    it('(arraylike, arraylike) : should return an array', function() {
      var ret = $.merge(arr1, arr2);
      expect(typeof ret).to.equal('object');
      expect(ret instanceof Array).to.be.ok();
    });

    it('(arraylike, arraylike) : should modify the first array', function() {
      $.merge(arr1, arr2);
      expect(arr1).to.have.length(6);
    });

    it('(arraylike, arraylike) : should not modify the second array', function() {
      $.merge(arr1, arr2);
      expect(arr2).to.have.length(3);
    });

    it('(arraylike, arraylike) : should handle objects that arent arrays, but are arraylike', function() {
      arr1 = {};
      arr2 = {};
      arr1.length = 3;
      arr1[0] = 'a';
      arr1[1] = 'b';
      arr1[2] = 'c';
      arr2.length = 3;
      arr2[0] = 'd';
      arr2[1] = 'e';
      arr2[2] = 'f';
      $.merge(arr1, arr2);
      expect(arr1).to.have.length(6);
      expect(arr1[3]).to.equal('d');
      expect(arr1[4]).to.equal('e');
      expect(arr1[5]).to.equal('f');
      expect(arr2).to.have.length(3);
    });

    it('(?, ?) : should gracefully reject invalid inputs', function() {
      var ret = $.merge([4], 3);
      expect(ret).to.not.be.ok();
      ret = $.merge({}, {});
      expect(ret).to.not.be.ok();
      ret = $.merge([], {});
      expect(ret).to.not.be.ok();
      ret = $.merge({}, []);
      expect(ret).to.not.be.ok();
      var fakeArray1 = { length: 3 };
      fakeArray1[0] = 'a';
      fakeArray1[1] = 'b';
      fakeArray1[3] = 'd';
      ret = $.merge(fakeArray1, []);
      expect(ret).to.not.be.ok();
      ret = $.merge([], fakeArray1);
      expect(ret).to.not.be.ok();
      fakeArray1 = {};
      fakeArray1.length = '7';
      ret = $.merge(fakeArray1, []);
      expect(ret).to.not.be.ok();
      fakeArray1.length = -1;
      ret = $.merge(fakeArray1, []);
      expect(ret).to.not.be.ok();
    });

    it('(?, ?) : should no-op on invalid inputs', function() {
      var fakeArray1 = { length: 3 };
      fakeArray1[0] = 'a';
      fakeArray1[1] = 'b';
      fakeArray1[3] = 'd';
      $.merge(fakeArray1, []);
      expect(fakeArray1).to.have.length(3);
      expect(fakeArray1[0]).to.equal('a');
      expect(fakeArray1[1]).to.equal('b');
      expect(fakeArray1[3]).to.equal('d');
      $.merge([], fakeArray1);
      expect(fakeArray1).to.have.length(3);
      expect(fakeArray1[0]).to.equal('a');
      expect(fakeArray1[1]).to.equal('b');
      expect(fakeArray1[3]).to.equal('d');
    });
  });

  describe('.load', function() {
    it('should generate selections as proper instances', function() {
      var q = $.load(fruits);

      expect(q('.apple')).to.be.a(q);
    });

    it('should be able to filter down using the context', function() {
      var q = $.load(fruits),
          apple = q('.apple', 'ul'),
          lis = q('li', 'ul');

      expect(apple).to.have.length(1);
      expect(lis).to.have.length(3);
    });

    it('should allow loading a pre-parsed DOM', function() {
      var dom = htmlparser2.parseDOM(food),
          q = $.load(dom);

      expect(q('ul')).to.have.length(3);
    });

    it('should render xml in html() when options.xml = true', function() {
      var str = '<MixedCaseTag UPPERCASEATTRIBUTE=""></MixedCaseTag>',
          expected = '<MixedCaseTag UPPERCASEATTRIBUTE=""/>',
          dom = $.load(str, { xml: true });

      expect(dom('MixedCaseTag').get(0).tagName).to.equal('MixedCaseTag');
      expect(dom.html()).to.be(expected);
    });

    it('should render xml in html() when options.xml = true passed to html()', function() {
      var str = '<MixedCaseTag UPPERCASEATTRIBUTE=""></MixedCaseTag>',
          // since parsing done without xml flag, all tags converted to lowercase
          expectedXml =
          '<html><head/><body><mixedcasetag uppercaseattribute=""/></body></html>',
          expectedNoXml =
          '<html><head></head><body><mixedcasetag uppercaseattribute=""></mixedcasetag></body></html>',
          dom = $.load(str);

      expect(dom('MixedCaseTag').get(0).tagName).to.equal('mixedcasetag');
      expect(dom.html()).to.be(expectedNoXml);
      expect(dom.html({ xml: true })).to.be(expectedXml);
    });

    it('should respect options on the element level', function() {
      var str =
          '<!doctype html><html><head><title>Some test</title></head><body><footer><p>Copyright &copy; 2003-2014</p></footer></body></html>',
          expectedHtml = '<p>Copyright &copy; 2003-2014</p>',
          expectedXml = '<p>Copyright © 2003-2014</p>',
          domNotEncoded = $.load(str, { xml: { decodeEntities: false } }),
          domEncoded = $.load(str);

      expect(domNotEncoded('footer').html()).to.be(expectedHtml);
      // TODO: Make it more html friendly, maybe with custom encode tables
      expect(domEncoded('footer').html()).to.be(expectedXml);
    });

    it('should return a fully-qualified Function', function() {
      var $c = $.load('<div>');

      expect($c).to.be.a(Function);
    });

    describe('prototype extensions', function() {
      it('should honor extensions defined on `prototype` property', function() {
        var $c = $.load('<div>');
        var $div;
        $c.prototype.myPlugin = function() {
          return {
            context: this,
            args: arguments
          };
        };

        $div = $c('div');

        expect($div.myPlugin).to.be.a('function');
        expect($div.myPlugin().context).to.be($div);
        expect(Array.prototype.slice.call($div.myPlugin(1, 2, 3).args)).to.eql([
          1,
          2,
          3
        ]);
      });

      it('should honor extensions defined on `fn` property', function() {
        var $c = $.load('<div>');
        var $div;
        $c.fn.myPlugin = function() {
          return {
            context: this,
            args: arguments
          };
        };

        $div = $c('div');

        expect($div.myPlugin).to.be.a('function');
        expect($div.myPlugin().context).to.be($div);
        expect(Array.prototype.slice.call($div.myPlugin(1, 2, 3).args)).to.eql([
          1,
          2,
          3
        ]);
      });

      it('should isolate extensions between loaded functions', function() {
        var $a = $.load('<div>');
        var $b = $.load('<div>');

        $a.prototype.foo = function() {};

        expect($b('div').foo).to.be(undefined);
      });
    });
<<<<<<< HEAD

    describe('.prop', function() {
      describe('("outerHTML")', function() {
        var outerHtml = '<div><a></a></div>';
        var $a = $(outerHtml);

        expect($a.prop('outerHTML')).to.be(outerHtml);
      });
    });
=======
>>>>>>> e71d0ce6
  });
});<|MERGE_RESOLUTION|>--- conflicted
+++ resolved
@@ -447,17 +447,5 @@
         expect($b('div').foo).to.be(undefined);
       });
     });
-<<<<<<< HEAD
-
-    describe('.prop', function() {
-      describe('("outerHTML")', function() {
-        var outerHtml = '<div><a></a></div>';
-        var $a = $(outerHtml);
-
-        expect($a.prop('outerHTML')).to.be(outerHtml);
-      });
-    });
-=======
->>>>>>> e71d0ce6
   });
 });