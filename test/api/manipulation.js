--- conflicted
+++ resolved
@@ -1318,14 +1318,7 @@
     });
   });
 
-<<<<<<< HEAD
-  describe('.replaceWith', function() {
-
-      it('(elem) : should replace one <li> tag with another', function() {
-=======
-  describe('.replaceWith', function () {
     it('(elem) : should replace one <li> tag with another', function () {
->>>>>>> 1f33c8b4
       var $plum = $('<li class="plum">Plum</li>');
       $('.orange').replaceWith($plum);
       expect($('.apple').next().hasClass('plum')).to.be.ok();
@@ -1334,18 +1327,11 @@
       expect($('.pear').prev().html()).to.equal('Plum');
     });
 
-<<<<<<< HEAD
-    it('(Array) : should replace one <li> tag with the elements in the array', function() {
-      var more = $('<li class="plum">Plum</li><li class="grape">Grape</li>')
-        .get();
-      $('.orange').replaceWith(more);
-=======
     it('(Array) : should replace one <li> tag with the elements in the array', function () {
       var more = $(
         '<li class="plum">Plum</li><li class="grape">Grape</li>'
       ).get();
-      $('.pear').replaceWith(more);
->>>>>>> 1f33c8b4
+      $('.orange').replaceWith(more);
 
       expect($fruits.children().eq(1).hasClass('plum')).to.be.ok();
       expect($fruits.children().eq(2).hasClass('grape')).to.be.ok();
