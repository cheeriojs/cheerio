--- conflicted
+++ resolved
@@ -187,7 +187,6 @@
       expect($(undefined).prop('prop')).to.be(undefined);
       expect($(null).prop('prop')).to.be(undefined);
     });
-<<<<<<< HEAD
 
     it('("outerHTML") : should render properly', function() {
       var outerHtml = "<div><a></a></div>";
@@ -195,13 +194,10 @@
 
       expect($a.prop("outerHTML")).to.be(outerHtml);
     });
-
-=======
     
     it('(inherited properties) : prop should support inherited properties', function() {
       expect(selectMenu.prop('childNodes')).to.equal(selectMenu[0].childNodes);
     });
->>>>>>> 320847eb
   });
 
   describe('.data', function() {
