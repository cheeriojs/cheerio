var expect = require('expect.js');

var cheerio = require('../..');
var fruits = require('../fixtures').fruits;
var vegetables = require('../fixtures').vegetables;
var food = require('../fixtures').food;
var chocolates = require('../fixtures').chocolates;
var inputs = require('../fixtures').inputs;
var toArray = Function.call.bind(Array.prototype.slice);

describe('$(...)', function() {
  var $;

  beforeEach(function() {
    $ = cheerio.load(fruits);
  });

  describe('.attr', function() {
    it('() : should get all the attributes', function() {
      var attrs = $('ul').attr();
      expect(attrs.id).to.equal('fruits');
    });

    it('(invalid key) : invalid attr should get undefined', function() {
      var attr = $('.apple').attr('lol');
      expect(attr).to.be(undefined);
    });

    it('(valid key) : valid attr should get value', function() {
      var cls = $('.apple').attr('class');
      expect(cls).to.equal('apple');
    });

    it('(valid key) : valid attr should get name when boolean', function() {
      var attr = $('<input name=email autofocus>').attr('autofocus');
      expect(attr).to.equal('autofocus');
    });

    it('(key, value) : should set attr', function() {
      var $pear = $('.pear').attr('id', 'pear');
      expect($('#pear')).to.have.length(1);
      expect($pear).to.be.a($);
    });

    it('(key, value) : should set attr', function() {
      var $el = cheerio('<div></div> <div></div>').attr('class', 'pear');

      expect($el[0].attribs['class']).to.equal('pear');
      expect($el[1].attribs).to.equal(undefined);
      expect($el[2].attribs['class']).to.equal('pear');
    });

    it('(key, value) : should return an empty object for an empty object', function() {
      var $src = $().attr('key', 'value');
      expect($src.length).to.equal(0);
      expect($src[0]).to.be(undefined);
    });

    it('(map) : object map should set multiple attributes', function() {
      $('.apple').attr({
        id: 'apple',
        style: 'color:red;',
        'data-url': 'http://apple.com'
      });
      var attrs = $('.apple').attr();
      expect(attrs.id).to.equal('apple');
      expect(attrs.style).to.equal('color:red;');
      expect(attrs['data-url']).to.equal('http://apple.com');
    });

    it('(key, function) : should call the function and update the attribute with the return value', function() {
      var $fruits = $('#fruits');
      $fruits.attr('id', function(index, value) {
        expect(index).to.equal(0);
        expect(value).to.equal('fruits');
        return 'ninja';
      });
      var attrs = $fruits.attr();
      expect(attrs.id).to.equal('ninja');
    });

    it('(key, value) : should correctly encode then decode unsafe values', function() {
      var $apple = $('.apple');
      $apple.attr(
        'href',
        'http://github.com/"><script>alert("XSS!")</script><br'
      );
      expect($apple.attr('href')).to.equal(
        'http://github.com/"><script>alert("XSS!")</script><br'
      );

      $apple.attr(
        'href',
        'http://github.com/"><script>alert("XSS!")</script><br'
      );
      expect($apple.html()).to.not.contain('<script>alert("XSS!")</script>');
    });

    it('(key, value) : should coerce values to a string', function() {
      var $apple = $('.apple');
      $apple.attr('data-test', 1);
      expect($apple[0].attribs['data-test']).to.equal('1');
      expect($apple.attr('data-test')).to.equal('1');
    });

    it('(key, value) : handle removed boolean attributes', function() {
      var $apple = $('.apple');
      $apple.attr('autofocus', 'autofocus');
      expect($apple.attr('autofocus')).to.equal('autofocus');
      $apple.removeAttr('autofocus');
      expect($apple.attr('autofocus')).to.be(undefined);
    });

    it('(key, value) : should remove non-boolean attributes with names or values similar to boolean ones', function() {
      var $apple = $('.apple');
      $apple.attr('data-autofocus', 'autofocus');
      expect($apple.attr('data-autofocus')).to.equal('autofocus');
      $apple.removeAttr('data-autofocus');
      expect($apple.attr('data-autofocus')).to.be(undefined);
    });

    it('(key, value) : should remove attributes when called with null value', function() {
      var $pear = $('.pear').attr('autofocus', 'autofocus');
      expect($pear.attr('autofocus')).to.equal('autofocus');
      $pear.attr('autofocus', null);
      expect($pear.attr('autofocus')).to.be(undefined);
    });

    it('(map) : should remove attributes with null values', function() {
      var $pear = $('.pear').attr({
        autofocus: 'autofocus',
        style: 'color:red'
      });
      expect($pear.attr('autofocus')).to.equal('autofocus');
      expect($pear.attr('style')).to.equal('color:red');
      $pear.attr({ autofocus: null, style: 'color:blue' });
      expect($pear.attr('autofocus')).to.be(undefined);
      expect($pear.attr('style')).to.equal('color:blue');
    });
  });

<<<<<<< HEAD
  describe('.prop', function() {
    var checkbox;
=======
  describe('.prop', function () {
    var checkbox, selectMenu;
>>>>>>> cd52c27a

    beforeEach(function() {
      $ = cheerio.load(inputs);
      selectMenu = $('select');
      checkbox = $('input[name=checkbox_on]');
    });

    it('(valid key) : valid prop should get value', function() {
      expect(checkbox.prop('checked')).to.equal(true);
      checkbox.css('display', 'none');
      expect(checkbox.prop('style').display).to.equal('none');
      expect(checkbox.prop('style')).to.have.length(1);
      expect(checkbox.prop('style')).to.contain('display');
      expect(checkbox.prop('tagName')).to.equal('INPUT');
      expect(checkbox.prop('nodeName')).to.equal('INPUT');
    });

    it('(invalid key) : invalid prop should get undefined', function() {
      var attr = checkbox.prop('lol');
      expect(attr).to.be(undefined);
    });

    it('(key, value) : should set prop', function() {
      expect(checkbox.prop('checked')).to.equal(true);
      checkbox.prop('checked', false);
      expect(checkbox.prop('checked')).to.equal(false);
      checkbox.prop('checked', true);
      expect(checkbox.prop('checked')).to.equal(true);
    });

    it('(map) : object map should set multiple props', function() {
      checkbox.prop({
        id: 'check',
        checked: false
      });
      expect(checkbox.prop('id')).to.equal('check');
      expect(checkbox.prop('checked')).to.equal(false);
    });

    it('(key, function) : should call the function and update the prop with the return value', function() {
      checkbox.prop('checked', function(index, value) {
        expect(index).to.equal(0);
        expect(value).to.equal(true);
        return false;
      });
      expect(checkbox.prop('checked')).to.equal(false);
    });

    it('(key, value) : should support chaining after setting props', function() {
      expect(checkbox.prop('checked', false)).to.equal(checkbox);
    });

    it('(invalid element/tag) : prop should return undefined', function() {
      expect($(undefined).prop('prop')).to.be(undefined);
      expect($(null).prop('prop')).to.be(undefined);
    });

    it('("outerHTML") : should render properly', function() {
      var outerHtml = "<div><a></a></div>";
      var $a = $(outerHtml);

      expect($a.prop("outerHTML")).to.be(outerHtml);
    });
    
    it('(inherited properties) : prop should support inherited properties', function() {
      expect(selectMenu.prop('childNodes')).to.equal(selectMenu[0].childNodes);
    });
  });

  describe('.data', function() {
    beforeEach(function() {
      $ = cheerio.load(chocolates);
    });

    it('() : should get all data attributes initially declared in the markup', function() {
      var data = $('.linth').data();
      expect(data).to.eql({
        highlight: 'Lindor',
        origin: 'swiss'
      });
    });

    it('() : should get all data set via `data`', function() {
      var $el = cheerio('<div>');
      $el.data('a', 1);
      $el.data('b', 2);

      expect($el.data()).to.eql({
        a: 1,
        b: 2
      });
    });

    it('() : should get all data attributes initially declared in the markup merged with all data additionally set via `data`', function() {
      var $el = cheerio('<div data-a="a">');
      $el.data('b', 'b');

      expect($el.data()).to.eql({
        a: 'a',
        b: 'b'
      });
    });

    it('() : no data attribute should return an empty object', function() {
      var data = $('.cailler').data();
      expect(data).to.be.empty();
    });

    it('(invalid key) : invalid data attribute should return `undefined` ', function() {
      var data = $('.frey').data('lol');
      expect(data).to.be(undefined);
    });

    it('(valid key) : valid data attribute should get value', function() {
      var highlight = $('.linth').data('highlight');
      var origin = $('.linth').data('origin');

      expect(highlight).to.equal('Lindor');
      expect(origin).to.equal('swiss');
    });

    it('(key) : should translate camel-cased key values to hyphen-separated versions', function() {
      var $el = cheerio(
        '<div data--three-word-attribute="a" data-foo-Bar_BAZ-="b">'
      );

      expect($el.data('ThreeWordAttribute')).to.be('a');
      expect($el.data('fooBar_baz-')).to.be('b');
    });

    it('(key) : should retrieve object values', function() {
      var data = {};
      var $el = cheerio('<div>');

      $el.data('test', data);

      expect($el.data('test')).to.be(data);
    });

    it('(key) : should parse JSON data derived from the markup', function() {
      var $el = cheerio('<div data-json="[1, 2, 3]">');

      expect($el.data('json')).to.eql([1, 2, 3]);
    });

    it('(key) : should not parse JSON data set via the `data` API', function() {
      var $el = cheerio('<div>');
      $el.data('json', '[1, 2, 3]');

      expect($el.data('json')).to.be('[1, 2, 3]');
    });

    // See http://api.jquery.com/data/ and http://bugs.jquery.com/ticket/14523
    it('(key) : should ignore the markup value after the first access', function() {
      var $el = cheerio('<div data-test="a">');

      expect($el.data('test')).to.be('a');

      $el.attr('data-test', 'b');

      expect($el.data('test')).to.be('a');
    });

    it('(key) : should recover from malformed JSON', function() {
      var $el = cheerio('<div data-custom="{{templatevar}}">');

      expect($el.data('custom')).to.be('{{templatevar}}');
    });

    it('(hyphen key) : data addribute with hyphen should be camelized ;-)', function() {
      var data = $('.frey').data();
      expect(data).to.eql({
        taste: 'sweet',
        bestCollection: 'Mahony'
      });
    });

    it('(key, value) : should set data attribute', function() {
      // Adding as object.
      var a = $('.frey').data({
        balls: 'giandor'
      });
      // Adding as string.
      var b = $('.linth').data('snack', 'chocoletti');

      expect(a.data('balls')).to.eql('giandor');
      expect(b.data('snack')).to.eql('chocoletti');
    });

    it('(key, value) : should set data for all elements in the selection', function() {
      $('li').data('foo', 'bar');

      expect(
        $('li')
          .eq(0)
          .data('foo')
      ).to.eql('bar');
      expect(
        $('li')
          .eq(1)
          .data('foo')
      ).to.eql('bar');
      expect(
        $('li')
          .eq(2)
          .data('foo')
      ).to.eql('bar');
    });

    it('(map) : object map should set multiple data attributes', function() {
      var data = $('.linth').data({
        id: 'Cailler',
        flop: 'Pippilotti Rist',
        top: 'Frigor',
        url: 'http://www.cailler.ch/'
      })['0'].data;

      expect(data.id).to.equal('Cailler');
      expect(data.flop).to.equal('Pippilotti Rist');
      expect(data.top).to.equal('Frigor');
      expect(data.url).to.equal('http://www.cailler.ch/');
    });

    describe('(attr) : data-* attribute type coercion :', function() {
      it('boolean', function() {
        var $el = cheerio('<div data-bool="true">');
        expect($el.data('bool')).to.be(true);
      });

      it('number', function() {
        var $el = cheerio('<div data-number="23">');
        expect($el.data('number')).to.be(23);
      });

      it('number (scientific notation is not coerced)', function() {
        var $el = cheerio('<div data-sci="1E10">');
        expect($el.data('sci')).to.be('1E10');
      });

      it('null', function() {
        var $el = cheerio('<div data-null="null">');
        expect($el.data('null')).to.be(null);
      });

      it('object', function() {
        var $el = cheerio('<div data-obj=\'{ "a": 45 }\'>');
        expect($el.data('obj')).to.eql({ a: 45 });
      });

      it('array', function() {
        var $el = cheerio('<div data-array="[1, 2, 3]">');
        expect($el.data('array')).to.eql([1, 2, 3]);
      });
    });
  });

  describe('.val', function() {
    beforeEach(function() {
      $ = cheerio.load(inputs);
    });

    it('(): on select should get value', function() {
      var val = $('select#one').val();
      expect(val).to.equal('option_selected');
    });
    it('(): on select with no value should get text', function() {
      var val = $('select#one-valueless').val();
      expect(val).to.equal('Option selected');
    });
    it('(): on select with no value should get converted HTML', function() {
      var val = $('select#one-html-entity').val();
      expect(val).to.equal('Option <selected>');
    });
    it('(): on select with no value should get text content', function() {
      var val = $('select#one-nested').val();
      expect(val).to.equal('Option selected');
    });
    it('(): on option should get value', function() {
      var val = $('select#one option')
        .eq(0)
        .val();
      expect(val).to.equal('option_not_selected');
    });
    it('(): on text input should get value', function() {
      var val = $('input[type="text"]').val();
      expect(val).to.equal('input_text');
    });
    it('(): on checked checkbox should get value', function() {
      var val = $('input[name="checkbox_on"]').val();
      expect(val).to.equal('on');
    });
    it('(): on unchecked checkbox should get value', function() {
      var val = $('input[name="checkbox_off"]').val();
      expect(val).to.equal('off');
    });
    it('(): on valueless checkbox should get value', function() {
      var val = $('input[name="checkbox_valueless"]').val();
      expect(val).to.equal('on');
    });
    it('(): on radio should get value', function() {
      var val = $('input[type="radio"]').val();
      expect(val).to.equal('off');
    });
    it('(): on valueless radio should get value', function() {
      var val = $('input[name="radio_valueless"]').val();
      expect(val).to.equal('on');
    });
    it('(): on multiple select should get an array of values', function() {
      var val = $('select#multi').val();
      expect(val).to.eql(['2', '3']);
    });
    it('(): on multiple select with no value attribute should get an array of text content', function() {
      var val = $('select#multi-valueless').val();
      expect(val).to.eql(['2', '3']);
    });
    it('(): with no selector matches should return nothing', function() {
      var val = $('.nasty').val();
      expect(val).to.equal(undefined);
    });
    it('(invalid value): should only handle arrays when it has the attribute multiple', function() {
      var val = $('select#one').val([]);
      expect(val).not.to.equal(undefined);
    });
    it('(value): on input text should set value', function() {
      var element = $('input[type="text"]').val('test');
      expect(element.val()).to.equal('test');
    });
    it('(value): on select should set value', function() {
      var element = $('select#one').val('option_not_selected');
      expect(element.val()).to.equal('option_not_selected');
    });
    it('(value): on option should set value', function() {
      var element = $('select#one option')
        .eq(0)
        .val('option_changed');
      expect(element.val()).to.equal('option_changed');
    });
    it('(value): on radio should set value', function() {
      var element = $('input[name="radio"]').val('off');
      expect(element.val()).to.equal('off');
    });
    it('(value): on radio with special characters should set value', function() {
      var element = $('input[name="radio[brackets]"]').val('off');
      expect(element.val()).to.equal('off');
    });
    it('(values): on multiple select should set multiple values', function() {
      var element = $('select#multi').val(['1', '3', '4']);
      expect(element.val()).to.have.length(3);
    });
  });

  describe('.removeAttr', function() {
    it('(key) : should remove a single attr', function() {
      var $fruits = $('#fruits');
      expect($fruits.attr('id')).to.not.be(undefined);
      $fruits.removeAttr('id');
      expect($fruits.attr('id')).to.be(undefined);
    });

    it('should return cheerio object', function() {
      var obj = $('ul').removeAttr('id');
      expect(obj).to.be.a($);
    });
  });

  describe('.hasClass', function() {
    function test(attr) {
      return cheerio('<div class="' + attr + '"></div>');
    }

    it('(valid class) : should return true', function() {
      var cls = $('.apple').hasClass('apple');
      expect(cls).to.be.ok();

      expect(test('foo').hasClass('foo')).to.be.ok();
      expect(test('foo bar').hasClass('foo')).to.be.ok();
      expect(test('bar foo').hasClass('foo')).to.be.ok();
      expect(test('bar foo bar').hasClass('foo')).to.be.ok();
    });

    it('(invalid class) : should return false', function() {
      var cls = $('#fruits').hasClass('fruits');
      expect(cls).to.not.be.ok();
      expect(test('foo-bar').hasClass('foo')).to.not.be.ok();
      expect(test('foo-bar').hasClass('foo')).to.not.be.ok();
      expect(test('foo-bar').hasClass('foo-ba')).to.not.be.ok();
    });

    it('should check multiple classes', function() {
      // Add a class
      $('.apple').addClass('red');
      expect($('.apple').hasClass('apple')).to.be.ok();
      expect($('.apple').hasClass('red')).to.be.ok();

      // Remove one and test again
      $('.apple').removeClass('apple');
      expect(
        $('li')
          .eq(0)
          .hasClass('apple')
      ).to.not.be.ok();
      // expect($('li', $fruits).eq(0).hasClass('red')).to.be.ok();
    });

    it('(empty string argument) : should return false', function() {
      expect(test('foo').hasClass('')).to.not.be.ok();
      expect(test('foo bar').hasClass('')).to.not.be.ok();
      expect(
        test('foo bar')
          .removeClass('foo')
          .hasClass('')
      ).to.not.be.ok();
    });
  });

  describe('.addClass', function() {
    it('(first class) : should add the class to the element', function() {
      var $fruits = $('#fruits');
      $fruits.addClass('fruits');
      var cls = $fruits.hasClass('fruits');
      expect(cls).to.be.ok();
    });

    it('(single class) : should add the class to the element', function() {
      $('.apple').addClass('fruit');
      var cls = $('.apple').hasClass('fruit');
      expect(cls).to.be.ok();
    });

    it('(class): adds classes to many selected items', function() {
      $('li').addClass('fruit');
      expect($('.apple').hasClass('fruit')).to.be.ok();
      expect($('.orange').hasClass('fruit')).to.be.ok();
      expect($('.pear').hasClass('fruit')).to.be.ok();
    });

    it('(class class class) : should add multiple classes to the element', function() {
      $('.apple').addClass('fruit red tasty');
      expect($('.apple').hasClass('apple')).to.be.ok();
      expect($('.apple').hasClass('fruit')).to.be.ok();
      expect($('.apple').hasClass('red')).to.be.ok();
      expect($('.apple').hasClass('tasty')).to.be.ok();
    });

    it('(fn) : should add classes returned from the function', function() {
      var $fruits = $('#fruits').children();
      var args = [];
      var thisVals = [];
      var toAdd = ['apple red', '', undefined];

      $fruits.addClass(function(idx) {
        args.push(toArray(arguments));
        thisVals.push(this);
        return toAdd[idx];
      });

      expect(args).to.eql([[0, 'apple'], [1, 'orange'], [2, 'pear']]);
      expect(thisVals).to.eql([$fruits[0], $fruits[1], $fruits[2]]);
      expect($fruits.eq(0).hasClass('apple')).to.be.ok();
      expect($fruits.eq(0).hasClass('red')).to.be.ok();
      expect($fruits.eq(1).hasClass('orange')).to.be.ok();
      expect($fruits.eq(2).hasClass('pear')).to.be.ok();
    });
  });

  describe('.removeClass', function() {
    it('() : should remove all the classes', function() {
      $('.pear').addClass('fruit');
      $('.pear').removeClass();
      expect($('.pear').attr('class')).to.be(undefined);
    });

    it('("") : should not modify class list', function() {
      var $fruits = $('#fruits');
      $fruits.children().removeClass('');
      expect($('.apple')).to.have.length(1);
    });

    it('(invalid class) : should not remove anything', function() {
      $('.pear').removeClass('fruit');
      expect($('.pear').hasClass('pear')).to.be.ok();
    });

    it('(no class attribute) : should not throw an exception', function() {
      var $vegetables = cheerio(vegetables);

      expect(function() {
        $('li', $vegetables).removeClass('vegetable');
      }).to.not.throwException();
    });

    it('(single class) : should remove a single class from the element', function() {
      $('.pear').addClass('fruit');
      expect($('.pear').hasClass('fruit')).to.be.ok();
      $('.pear').removeClass('fruit');
      expect($('.pear').hasClass('fruit')).to.not.be.ok();
      expect($('.pear').hasClass('pear')).to.be.ok();
    });

    it('(single class) : should remove a single class from multiple classes on the element', function() {
      $('.pear').addClass('fruit green tasty');
      expect($('.pear').hasClass('fruit')).to.be.ok();
      expect($('.pear').hasClass('green')).to.be.ok();
      expect($('.pear').hasClass('tasty')).to.be.ok();

      $('.pear').removeClass('green');
      expect($('.pear').hasClass('fruit')).to.be.ok();
      expect($('.pear').hasClass('green')).to.not.be.ok();
      expect($('.pear').hasClass('tasty')).to.be.ok();
    });

    it('(class class class) : should remove multiple classes from the element', function() {
      $('.apple').addClass('fruit red tasty');
      expect($('.apple').hasClass('apple')).to.be.ok();
      expect($('.apple').hasClass('fruit')).to.be.ok();
      expect($('.apple').hasClass('red')).to.be.ok();
      expect($('.apple').hasClass('tasty')).to.be.ok();

      $('.apple').removeClass('apple red tasty');
      expect($('.fruit').hasClass('apple')).to.not.be.ok();
      expect($('.fruit').hasClass('red')).to.not.be.ok();
      expect($('.fruit').hasClass('tasty')).to.not.be.ok();
      expect($('.fruit').hasClass('fruit')).to.be.ok();
    });

    it('(class) : should remove all occurrences of a class name', function() {
      var $div = cheerio('<div class="x x y x z"></div>');
      expect($div.removeClass('x').hasClass('x')).to.be(false);
    });

    it('(fn) : should remove classes returned from the function', function() {
      var $fruits = $('#fruits').children();
      var args = [];
      var thisVals = [];
      var toAdd = ['apple red', '', undefined];

      $fruits.removeClass(function(idx) {
        args.push(toArray(arguments));
        thisVals.push(this);
        return toAdd[idx];
      });

      expect(args).to.eql([[0, 'apple'], [1, 'orange'], [2, 'pear']]);
      expect(thisVals).to.eql([$fruits[0], $fruits[1], $fruits[2]]);
      expect($fruits.eq(0).hasClass('apple')).to.not.be.ok();
      expect($fruits.eq(0).hasClass('red')).to.not.be.ok();
      expect($fruits.eq(1).hasClass('orange')).to.be.ok();
      expect($fruits.eq(2).hasClass('pear')).to.be.ok();
    });

    it('(fn) : should no op elements without attributes', function() {
      var $inputs = $(inputs);
      var val = $inputs.removeClass(function() {
        return 'tasty';
      });
      expect(val).to.have.length(15);
    });
  });

  describe('.toggleClass', function() {
    it('(class class) : should toggle multiple classes from the element', function() {
      $('.apple').addClass('fruit');
      expect($('.apple').hasClass('apple')).to.be.ok();
      expect($('.apple').hasClass('fruit')).to.be.ok();
      expect($('.apple').hasClass('red')).to.not.be.ok();

      $('.apple').toggleClass('apple red');
      expect($('.fruit').hasClass('apple')).to.not.be.ok();
      expect($('.fruit').hasClass('red')).to.be.ok();
      expect($('.fruit').hasClass('fruit')).to.be.ok();
    });

    it('(class class, true) : should add multiple classes to the element', function() {
      $('.apple').addClass('fruit');
      expect($('.apple').hasClass('apple')).to.be.ok();
      expect($('.apple').hasClass('fruit')).to.be.ok();
      expect($('.apple').hasClass('red')).to.not.be.ok();

      $('.apple').toggleClass('apple red', true);
      expect($('.fruit').hasClass('apple')).to.be.ok();
      expect($('.fruit').hasClass('red')).to.be.ok();
      expect($('.fruit').hasClass('fruit')).to.be.ok();
    });

    it('(class true) : should add only one instance of class', function() {
      $('.apple').toggleClass('tasty', true);
      $('.apple').toggleClass('tasty', true);
      expect(
        $('.apple')
          .attr('class')
          .match(/tasty/g).length
      ).to.equal(1);
    });

    it('(class class, false) : should remove multiple classes from the element', function() {
      $('.apple').addClass('fruit');
      expect($('.apple').hasClass('apple')).to.be.ok();
      expect($('.apple').hasClass('fruit')).to.be.ok();
      expect($('.apple').hasClass('red')).to.not.be.ok();

      $('.apple').toggleClass('apple red', false);
      expect($('.fruit').hasClass('apple')).to.not.be.ok();
      expect($('.fruit').hasClass('red')).to.not.be.ok();
      expect($('.fruit').hasClass('fruit')).to.be.ok();
    });

    it('(fn) : should toggle classes returned from the function', function() {
      $ = cheerio.load(food);

      $('.apple').addClass('fruit');
      $('.carrot').addClass('vegetable');
      expect($('.apple').hasClass('fruit')).to.be.ok();
      expect($('.apple').hasClass('vegetable')).to.not.be.ok();
      expect($('.orange').hasClass('fruit')).to.not.be.ok();
      expect($('.orange').hasClass('vegetable')).to.not.be.ok();
      expect($('.carrot').hasClass('fruit')).to.not.be.ok();
      expect($('.carrot').hasClass('vegetable')).to.be.ok();
      expect($('.sweetcorn').hasClass('fruit')).to.not.be.ok();
      expect($('.sweetcorn').hasClass('vegetable')).to.not.be.ok();

      $('li').toggleClass(function() {
        return $(this)
          .parent()
          .is('#fruits')
          ? 'fruit'
          : 'vegetable';
      });
      expect($('.apple').hasClass('fruit')).to.not.be.ok();
      expect($('.apple').hasClass('vegetable')).to.not.be.ok();
      expect($('.orange').hasClass('fruit')).to.be.ok();
      expect($('.orange').hasClass('vegetable')).to.not.be.ok();
      expect($('.carrot').hasClass('fruit')).to.not.be.ok();
      expect($('.carrot').hasClass('vegetable')).to.not.be.ok();
      expect($('.sweetcorn').hasClass('fruit')).to.not.be.ok();
      expect($('.sweetcorn').hasClass('vegetable')).to.be.ok();
    });

    it('(fn) : should work with no initial class attribute', function() {
      var $inputs = cheerio.load(inputs);
      $inputs('input, select').toggleClass(function() {
        return $inputs(this).get(0).tagName === 'select'
          ? 'selectable'
          : 'inputable';
      });
      expect($inputs('.selectable')).to.have.length(6);
      expect($inputs('.inputable')).to.have.length(9);
    });

    it('(invalid) : should be a no-op for invalid inputs', function() {
      var original = $('.apple');
      var testAgainst = original.attr('class');
      expect(original.toggleClass().attr('class')).to.be.eql(testAgainst);
      expect(original.toggleClass(true).attr('class')).to.be.eql(testAgainst);
      expect(original.toggleClass(false).attr('class')).to.be.eql(testAgainst);
      expect(original.toggleClass(null).attr('class')).to.be.eql(testAgainst);
      expect(original.toggleClass(0).attr('class')).to.be.eql(testAgainst);
      expect(original.toggleClass(1).attr('class')).to.be.eql(testAgainst);
      expect(original.toggleClass({}).attr('class')).to.be.eql(testAgainst);
    });
  });

  describe('.is', function() {
    it('() : should return false', function() {
      expect($('li.apple').is()).to.be(false);
    });

    it('(true selector) : should return true', function() {
      expect(cheerio('#vegetables', vegetables).is('ul')).to.be(true);
    });

    it('(false selector) : should return false', function() {
      expect(cheerio('#vegetables', vegetables).is('div')).to.be(false);
    });

    it('(true selection) : should return true', function() {
      var $vegetables = cheerio('li', vegetables);
      expect($vegetables.is($vegetables.eq(1))).to.be(true);
    });

    it('(false selection) : should return false', function() {
      var $vegetableList = cheerio(vegetables);
      var $vegetables = $vegetableList.find('li');
      expect($vegetables.is($vegetableList)).to.be(false);
    });

    it('(true element) : should return true', function() {
      var $vegetables = cheerio('li', vegetables);
      expect($vegetables.is($vegetables[0])).to.be(true);
    });

    it('(false element) : should return false', function() {
      var $vegetableList = cheerio(vegetables);
      var $vegetables = $vegetableList.find('li');
      expect($vegetables.is($vegetableList[0])).to.be(false);
    });

    it('(true predicate) : should return true', function() {
      var result = $('li').is(function() {
        return this.tagName === 'li' && $(this).hasClass('pear');
      });
      expect(result).to.be(true);
    });

    it('(false predicate) : should return false', function() {
      var result = $('li')
        .last()
        .is(function() {
          return this.tagName === 'ul';
        });
      expect(result).to.be(false);
    });
  });
});<|MERGE_RESOLUTION|>--- conflicted
+++ resolved
@@ -139,13 +139,8 @@
     });
   });
 
-<<<<<<< HEAD
   describe('.prop', function() {
-    var checkbox;
-=======
-  describe('.prop', function () {
     var checkbox, selectMenu;
->>>>>>> cd52c27a
 
     beforeEach(function() {
       $ = cheerio.load(inputs);
