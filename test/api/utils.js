var expect = require('expect.js'),
    fixtures = require('../fixtures'),
    cheerio = require('../..');

describe('cheerio', function() {

  describe('.html', function() {

    it('() : should return innerHTML; $.html(obj) should return outerHTML', function() {
      var $div = cheerio('div', '<div><span>foo</span><span>bar</span></div>');
      var span = $div.children()[1];
      expect(cheerio(span).html()).to.equal('bar');
      expect(cheerio.html(span)).to.equal('<span>bar</span>');
    });

    it('(<obj>) : should accept an object, an array, or a cheerio object', function() {
      var $span = cheerio('<span>foo</span>');
      expect(cheerio.html($span[0])).to.equal('<span>foo</span>');
      expect(cheerio.html($span)).to.equal('<span>foo</span>');
    });

    it('(<value>) : should be able to set to an empty string', function() {
      var $elem = cheerio('<span>foo</span>').html('');
      expect(cheerio.html($elem)).to.equal('<span></span>');
    });

    it('() : of empty cheerio object should return null', function() {
      expect(cheerio().html()).to.be(null);
    });

    it('(selector) : should return the outerHTML of the selected element', function() {
      var $ = cheerio.load(fixtures.fruits);
      expect($.html('.pear')).to.equal('<li class="pear">Pear</li>');
    });
  });


  describe('.text', function() {
    it('(cheerio object) : should return the text contents of the specified elements', function() {
      var $ = cheerio.load('<a>This is <em>content</em>.</a>');
      expect($.text($('a'))).to.equal('This is content.');
    });

    it('(cheerio object) : should omit comment nodes', function() {
      var $ = cheerio.load('<a>This is <!-- a comment --> not a comment.</a>');
      expect($.text($('a'))).to.equal('This is  not a comment.');
    });

    it('(cheerio object) : should include text contents of children recursively', function() {
      var $ = cheerio.load('<a>This is <div>a child with <span>another child and <!-- a comment --> not a comment</span> followed by <em>one last child</em> and some final</div> text.</a>');
      expect($.text($('a'))).to.equal('This is a child with another child and  not a comment followed by one last child and some final text.');
    });

    it('() : should return the rendered text content of the root', function() {
      var $ = cheerio.load('<a>This is <div>a child with <span>another child and <!-- a comment --> not a comment</span> followed by <em>one last child</em> and some final</div> text.</a>');
      expect($.text()).to.equal('This is a child with another child and  not a comment followed by one last child and some final text.');
    });

    it('(cheerio object) : should omit script tags', function(){
       var $ = cheerio.load('<script>console.log("test")</script>');
       expect($.text()).to.equal('');
    });

    it('(cheerio object) : should omit style tags', function(){
       var $ = cheerio.load('<style type="text/css">.cf-hidden { display: none; } .cf-invisible { visibility: hidden; }</style>');
       expect($.text()).to.equal('');
    });

     it('(cheerio object) : should include text contents of children omiting style and script tags', function(){
       var $ = cheerio.load('<body>Welcome <div>Hello, testing text function,<script>console.log("hello")</script></div><style type="text/css">.cf-hidden { display: none; }</style>End of messege</body>');
       expect($.text()).to.equal('Welcome Hello, testing text function,End of messege');
    });

  });


  describe('.load', function() {

    it('(html) : should retain original root after creating a new node', function() {
      var $html = cheerio.load('<body><ul id="fruits"></ul></body>');
      expect($html('body')).to.have.length(1);
      $html('<script>');
      expect($html('body')).to.have.length(1);
    });

    it('(html) : should handle lowercase tag options', function() {
      var $html = cheerio.load('<BODY><ul id="fruits"></ul></BODY>', { lowerCaseTags : true });
      expect($html.html()).to.be('<body><ul id="fruits"></ul></body>');
    });

    it('(html) : should handle the `normalizeWhitepace` option', function() {
      var $html = cheerio.load('<body><b>foo</b>  <b>bar</b></body>', { normalizeWhitespace : true });
      expect($html.html()).to.be('<body><b>foo</b> <b>bar</b></body>');
    });

    // TODO:
    // it('(html) : should handle xml tag option', function() {
    //   var $html = $.load('<body><script>oh hai</script></body>', { xmlMode : true });
    //   console.log($html('script')[0].type);
    //   expect($html('script')[0].type).to.be('tag');
    // });

    it('(buffer) : should accept a buffer', function() {
<<<<<<< HEAD
      var $html = cheerio.load(Buffer.from('<div>foo</div>'));
      expect($html.html()).to.be('<div>foo</div>');
=======
      var html = '<div>foo</div>';
      var buf = Buffer.from && Buffer.from !== Uint8Array.from
        ? Buffer.from(html)
        : new Buffer(html);
      var $html = cheerio.load(buf);
      expect($html.html()).to.be(html);
>>>>>>> bfd857f8
    });

  });


  describe('.clone', function() {

    it('() : should return a copy', function() {
      var $src = cheerio('<div><span>foo</span><span>bar</span><span>baz</span></div>').children();
      var $elem = $src.clone();
      expect($elem.length).to.equal(3);
      expect($elem.parent()).to.have.length(0);
      expect($elem.text()).to.equal($src.text());
      $src.text('rofl');
      expect($elem.text()).to.not.equal($src.text());
    });

    it('() : should preserve parsing options', function() {
      var $ = cheerio.load('<div>π</div>', { decodeEntities: false });
      var $div = $('div');

      expect($div.text()).to.equal($div.clone().text());
    });
  });

  describe('.parseHTML', function() {

    it('() : returns null', function() {
      expect(cheerio.parseHTML()).to.equal(null);
    });

    it('(null) : returns null', function() {
      expect(cheerio.parseHTML(null)).to.equal(null);
    });

    it('("") : returns null', function() {
      expect(cheerio.parseHTML('')).to.equal(null);
    });

    it('(largeHtmlString) : parses large HTML strings', function() {
      var html = new Array(10).join('<div></div>');
      var nodes = cheerio.parseHTML(html);

      expect(nodes.length).to.be.greaterThan(4);
      expect(nodes).to.be.an('array');
    });

    it('("<script>") : ignores scripts by default', function() {
      var html = '<script>undefined()</script>';
      expect(cheerio.parseHTML(html)).to.have.length(0);
    });

    it('("<script>", true) : preserves scripts when requested', function() {
      var html = '<script>undefined()</script>';
      expect(cheerio.parseHTML(html, true)[0].tagName).to.match(/script/i);
    });

    it('("scriptAndNonScript) : preserves non-script nodes', function() {
      var html = '<script>undefined()</script><div></div>';
      expect(cheerio.parseHTML(html)[0].tagName).to.match(/div/i);
    });

    it('(scriptAndNonScript, true) : Preserves script position', function() {
      var html = '<script>undefined()</script><div></div>';
      expect(cheerio.parseHTML(html, true)[0].tagName).to.match(/script/i);
    });

    it('(text) : returns a text node', function() {
      expect(cheerio.parseHTML('text')[0].type).to.be('text');
    });

    it('(\\ttext) : preserves leading whitespace', function() {
      expect(cheerio.parseHTML('\t<div></div>')[0].data).to.equal('\t');
    });

    it('( text) : Leading spaces are treated as text nodes', function() {
      expect(cheerio.parseHTML(' <div/> ')[0].type).to.be('text');
    });

    it('(html) : should preserve content', function() {
      var html = '<div>test div</div>';
      expect(cheerio(cheerio.parseHTML(html)[0]).html()).to.equal('test div');
    });

    it('(malformedHtml) : should not break', function() {
      expect(cheerio.parseHTML('<span><span>')).to.have.length(1);
    });

    it('(garbageInput) : should not cause an error', function() {
      expect(cheerio.parseHTML('<#if><tr><p>This is a test.</p></tr><#/if>') || true).to.be.ok();
    });

    it('(text) : should return an array that is not effected by DOM manipulation methods', function() {
      var $ = cheerio.load('<div>');
      var elems = $.parseHTML('<b></b><i></i>');

      $('div').append(elems);

      expect(elems).to.have.length(2);
    });
  });

  describe('.contains', function() {

    var $;

    beforeEach(function() {
      $ = cheerio.load(fixtures.food);
    });

    it('(container, contained) : should correctly detect the provided element', function() {
      var $food = $('#food');
      var $fruits = $('#fruits');
      var $apple = $('.apple');

      expect($.contains($food[0], $fruits[0])).to.equal(true);
      expect($.contains($food[0], $apple[0])).to.equal(true);
    });

    it('(container, other) : should not detect elements that are not contained', function() {
      var $fruits = $('#fruits');
      var $vegetables = $('#vegetables');
      var $apple = $('.apple');

      expect($.contains($vegetables[0], $apple[0])).to.equal(false);
      expect($.contains($fruits[0], $vegetables[0])).to.equal(false);
      expect($.contains($vegetables[0], $fruits[0])).to.equal(false);
      expect($.contains($fruits[0], $fruits[0])).to.equal(false);
      expect($.contains($vegetables[0], $vegetables[0])).to.equal(false);
    });

  });

  describe('.root', function() {

    it('() : should return a cheerio-wrapped root object', function() {
      var $html = cheerio.load('<div><span>foo</span><span>bar</span></div>');
      $html.root().append('<div id="test"></div>');
      expect($html.html()).to.equal('<div><span>foo</span><span>bar</span></div><div id="test"></div>');
    });

  });

});<|MERGE_RESOLUTION|>--- conflicted
+++ resolved
@@ -101,17 +101,12 @@
     // });
 
     it('(buffer) : should accept a buffer', function() {
-<<<<<<< HEAD
-      var $html = cheerio.load(Buffer.from('<div>foo</div>'));
-      expect($html.html()).to.be('<div>foo</div>');
-=======
       var html = '<div>foo</div>';
       var buf = Buffer.from && Buffer.from !== Uint8Array.from
         ? Buffer.from(html)
         : new Buffer(html);
       var $html = cheerio.load(buf);
       expect($html.html()).to.be(html);
->>>>>>> bfd857f8
     });
 
   });
