--- conflicted
+++ resolved
@@ -101,17 +101,8 @@
     // });
 
     it('(buffer) : should accept a buffer', function() {
-<<<<<<< HEAD
       var $html = cheerio.load(new Buffer('<html><head></head><body>foo</body></html>'));
       expect($html.html()).to.be('<html><head></head><body>foo</body></html>');
-=======
-      var html = '<div>foo</div>';
-      var buf = Buffer.from && Buffer.from !== Uint8Array.from
-        ? Buffer.from(html)
-        : new Buffer(html);
-      var $html = cheerio.load(buf);
-      expect($html.html()).to.be(html);
->>>>>>> 3368605e
     });
 
   });
