--- conflicted
+++ resolved
@@ -1,16 +1,10 @@
 var expect = require('expect.js');
 
 var $ = require('../');
-<<<<<<< HEAD
 var fixtures = require('./fixtures');
 var fruits = fixtures.fruits;
 var vegetables = fixtures.vegetables;
-var form = fixtures.form;
-=======
-var fruits = require('./fixtures').fruits;
-var vegetables = require('./fixtures').vegetables;
-var inputs = require('./fixtures').inputs;
->>>>>>> 2dc34ee8
+var inputs = fixtures.inputs;
 
 describe('$(...)', function() {
 
