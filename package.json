--- conflicted
+++ resolved
@@ -41,12 +41,8 @@
   "devDependencies": {
     "@types/node": "^14.14.20",
     "benchmark": "^2.1.4",
-<<<<<<< HEAD
     "clean-jsdoc-theme": "^3.0.6",
-    "eslint": "^7.16.0",
-=======
     "eslint": "^7.17.0",
->>>>>>> 9f9b493e
     "eslint-config-prettier": "^7.1.0",
     "eslint-plugin-jest": "^24.1.3",
     "eslint-plugin-jsdoc": "^30.7.13",
