{
  "name": "cheerio",
  "version": "1.0.0",
  "description": "The fast, flexible & elegant library for parsing and manipulating HTML and XML.",
  "keywords": [
    "htmlparser",
    "jquery",
    "selector",
    "scraper",
    "parser",
    "dom",
    "xml",
    "html"
  ],
  "homepage": "https://cheerio.js.org/",
  "bugs": {
    "url": "https://github.com/cheeriojs/cheerio/issues"
  },
  "repository": {
    "type": "git",
    "url": "git://github.com/cheeriojs/cheerio.git"
  },
  "funding": "https://github.com/cheeriojs/cheerio?sponsor=1",
  "license": "MIT",
  "author": "Matt Mueller <mattmuelle@gmail.com>",
  "maintainers": [
    "Felix Boehm <me@feedic.com>"
  ],
  "type": "module",
  "exports": {
    ".": {
      "browser": {
        "types": "./dist/browser/index.d.ts",
        "default": "./dist/browser/index.js"
      },
      "import": {
        "types": "./dist/esm/index.d.ts",
        "default": "./dist/esm/index.js"
      },
      "require": {
        "types": "./dist/commonjs/index.d.ts",
        "default": "./dist/commonjs/index.js"
      }
    },
    "./slim": {
      "browser": {
        "types": "./dist/browser/slim.d.ts",
        "default": "./dist/browser/slim.js"
      },
      "import": {
        "types": "./dist/esm/slim.d.ts",
        "default": "./dist/esm/slim.js"
      },
      "require": {
        "types": "./dist/commonjs/slim.d.ts",
        "default": "./dist/commonjs/slim.js"
      }
    },
    "./utils": {
      "browser": {
        "types": "./dist/browser/utils.d.ts",
        "default": "./dist/browser/utils.js"
      },
      "import": {
        "types": "./dist/esm/utils.d.ts",
        "default": "./dist/esm/utils.js"
      },
      "require": {
        "types": "./dist/commonjs/utils.d.ts",
        "default": "./dist/commonjs/utils.js"
      }
    },
    "./package.json": "./package.json"
  },
  "main": "./dist/commonjs/index.js",
  "module": "./dist/esm/index.js",
  "types": "./dist/commonjs/index.d.ts",
  "files": [
    "dist",
    "src"
  ],
  "scripts": {
    "benchmark": "node --import=tsx benchmark/benchmark.ts",
    "build": "tshy",
    "format": "npm run format:es && npm run format:prettier",
    "format:es": "npm run lint:es -- --fix",
    "format:prettier": "npm run format:prettier:raw -- --write",
    "format:prettier:raw": "prettier \"**/*.{{m,c,}{j,t}s{x,},md{x,},json,y{a,}ml}\" --ignore-path .gitignore",
    "lint": "npm run lint:es && npm run lint:prettier && npm run lint:ts",
    "lint:es": "eslint --report-unused-disable-directives --ignore-path .gitignore .",
    "lint:prettier": "npm run format:prettier:raw -- --check",
    "lint:ts": "tsc --noEmit",
    "prepare": "husky",
    "prepublishOnly": "npm run build",
    "test": "npm run lint && npm run test:vi",
    "test:vi": "vitest run",
    "update-sponsors": "tsx scripts/fetch-sponsors.mts"
  },
  "lint-staged": {
    "*.js": [
      "prettier --write",
      "npm run lint:es -- --fix"
    ],
    "*.{json,md,ts,yml}": [
      "prettier --write"
    ]
  },
  "prettier": {
    "plugins": [
      "./node_modules/prettier-plugin-jsdoc/dist/index.js"
    ],
    "proseWrap": "always",
    "singleQuote": true,
    "tabWidth": 2,
    "tsdoc": true
  },
  "dependencies": {
    "cheerio-select": "^2.1.0",
    "dom-serializer": "^2.0.0",
    "domhandler": "^5.0.3",
    "domutils": "^3.1.0",
    "encoding-sniffer": "^0.2.0",
    "htmlparser2": "^9.1.0",
    "parse5": "^7.2.1",
    "parse5-htmlparser2-tree-adapter": "^7.1.0",
    "parse5-parser-stream": "^7.1.2",
    "undici": "^6.21.0",
    "whatwg-mimetype": "^4.0.0"
  },
  "devDependencies": {
    "@imgix/js-core": "^3.8.0",
    "@octokit/graphql": "^8.1.1",
    "@types/jsdom": "^21.1.7",
    "@types/node": "^22.10.2",
    "@types/whatwg-mimetype": "^3.0.2",
    "@typescript-eslint/eslint-plugin": "^8.18.1",
    "@typescript-eslint/parser": "^8.18.1",
    "@vitest/coverage-v8": "^2.1.8",
    "eslint": "^8.57.0",
    "eslint-config-prettier": "^9.1.0",
<<<<<<< HEAD
    "eslint-plugin-expect-type": "^0.4.0",
    "eslint-plugin-jsdoc": "^50.2.2",
    "eslint-plugin-n": "^16.6.2",
    "eslint-plugin-perfectionist": "^3.2.0",
=======
    "eslint-plugin-expect-type": "^0.6.2",
    "eslint-plugin-jsdoc": "^50.6.1",
    "eslint-plugin-n": "^17.15.1",
>>>>>>> 3c100483
    "eslint-plugin-unicorn": "^55.0.0",
    "eslint-plugin-vitest": "^0.5.4",
    "husky": "^9.1.7",
    "jquery": "^3.7.1",
    "jsdom": "^24.1.1",
    "lint-staged": "^15.2.11",
    "prettier": "^3.4.2",
    "prettier-plugin-jsdoc": "^1.3.0",
    "tinybench": "^2.9.0",
    "tshy": "^3.0.2",
    "tsx": "^4.19.2",
    "typescript": "^5.5.4",
    "vitest": "^2.0.5"
  },
  "engines": {
    "node": ">=18.17"
  },
  "tshy": {
    "esmDialects": [
      "browser"
    ],
    "exports": {
      ".": "./src/index.ts",
      "./slim": "./src/slim.ts",
      "./utils": "./src/utils.ts",
      "./package.json": "./package.json"
    },
    "exclude": [
      "**/*.spec.ts",
      "**/__fixtures__/*",
      "**/__tests__/*",
      "**/__snapshots__/*"
    ]
  }
}<|MERGE_RESOLUTION|>--- conflicted
+++ resolved
@@ -138,16 +138,10 @@
     "@vitest/coverage-v8": "^2.1.8",
     "eslint": "^8.57.0",
     "eslint-config-prettier": "^9.1.0",
-<<<<<<< HEAD
-    "eslint-plugin-expect-type": "^0.4.0",
-    "eslint-plugin-jsdoc": "^50.2.2",
-    "eslint-plugin-n": "^16.6.2",
-    "eslint-plugin-perfectionist": "^3.2.0",
-=======
     "eslint-plugin-expect-type": "^0.6.2",
     "eslint-plugin-jsdoc": "^50.6.1",
     "eslint-plugin-n": "^17.15.1",
->>>>>>> 3c100483
+    "eslint-plugin-perfectionist": "^3.2.0",
     "eslint-plugin-unicorn": "^55.0.0",
     "eslint-plugin-vitest": "^0.5.4",
     "husky": "^9.1.7",
