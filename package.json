{
  "name": "cheerio",
  "version": "1.0.0-rc.2",
  "description":
    "Tiny, fast, and elegant implementation of core jQuery designed specifically for the server",
  "author": "Matt Mueller <mattmuelle@gmail.com> (mat.io)",
  "license": "MIT",
  "keywords": ["htmlparser", "jquery", "selector", "scraper", "parser", "html"],
  "repository": {
    "type": "git",
    "url": "git://github.com/cheeriojs/cheerio.git"
  },
  "main": "./index.js",
  "files": ["index.js", "lib"],
  "engines": {
    "node": ">= 0.6"
  },
  "dependencies": {
    "css-select": "~2.0.0",
    "dom-serializer": "~0.1.0",
    "entities": "~1.1.1",
    "htmlparser2": "^3.9.1",
    "lodash": "^4.17.5",
    "parse5": "^3.0.1"
  },
  "devDependencies": {
    "benchmark": "^2.1.0",
    "coveralls": "^3.0.0",
    "eslint": "^4.18.1",
    "eslint-config-prettier": "^2.9.0",
    "eslint-plugin-jsdoc": "^3.5.0",
    "expect.js": "~0.3.1",
    "husky": "^0.14.3",
    "istanbul": "^0.4.3",
    "jquery": "^3.0.0",
    "jsdoc": "^3.5.5",
    "jsdom": "^11.6.2",
    "lint-staged": "^7.0.0",
    "mocha": "^5.0.4",
    "prettier": "^1.11.0",
    "xyz": "~1.1.0"
  },
  "scripts": {
<<<<<<< HEAD
    "test": "make test",
    "precommit": "lint-staged"
  },
  "prettier": {
    "singleQuote": true
  },
  "lint-staged": {
    "*.js": ["prettier --write", "eslint --fix", "git add"],
    "*.json": ["prettier --write", "git add"]
=======
    "test": "jshint lib/ test/ && mocha --recursive --reporter dot"
>>>>>>> 74be2711
  }
}<|MERGE_RESOLUTION|>--- conflicted
+++ resolved
@@ -41,8 +41,9 @@
     "xyz": "~1.1.0"
   },
   "scripts": {
-<<<<<<< HEAD
-    "test": "make test",
+    "test": "npm run test:lint && npm run test:mocha",
+    "test:mocha": "mocha --recursive --reporter dot",
+    "test:lint": "eslint --ignore-path .gitignore .",
     "precommit": "lint-staged"
   },
   "prettier": {
@@ -51,8 +52,5 @@
   "lint-staged": {
     "*.js": ["prettier --write", "eslint --fix", "git add"],
     "*.json": ["prettier --write", "git add"]
-=======
-    "test": "jshint lib/ test/ && mocha --recursive --reporter dot"
->>>>>>> 74be2711
   }
 }