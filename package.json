{
  "name": "cheerio",
  "version": "1.0.0-rc.2",
  "description": "Tiny, fast, and elegant implementation of core jQuery designed specifically for the server",
  "author": "Matt Mueller <mattmuelle@gmail.com> (mat.io)",
  "license": "MIT",
  "keywords": [
    "htmlparser",
    "jquery",
    "selector",
    "scraper",
    "parser",
    "html"
  ],
  "repository": {
    "type": "git",
    "url": "git://github.com/cheeriojs/cheerio.git"
  },
  "main": "./index.js",
  "files": [
    "index.js",
    "lib"
  ],
  "engines": {
    "node": ">= 0.6"
  },
  "dependencies": {
    "css-select": "~2.0.0",
    "dom-serializer": "~0.1.0",
    "entities": "~1.1.1",
    "htmlparser2": "^3.9.1",
    "lodash": "^4.15.0",
    "parse5": "^3.0.1"
  },
  "devDependencies": {
    "benchmark": "^2.1.0",
    "coveralls": "^2.11.9",
    "eslint": "^4.18.1",
    "eslint-config-prettier": "^2.9.0",
    "expect.js": "~0.3.1",
    "husky": "^0.14.3",
    "istanbul": "^0.4.3",
    "jquery": "^3.0.0",
<<<<<<< HEAD
    "jshint": "^2.9.2",
    "mocha": "^4.0.0",
=======
    "jsdom": "^9.2.1",
    "lint-staged": "^7.0.0",
    "mocha": "^3.1.2",
    "prettier": "^1.11.0",
>>>>>>> 67a9271a
    "xyz": "~1.1.0"
  },
  "scripts": {
    "test": "make test",
    "precommit": "lint-staged"
  },
  "prettier": {
    "singleQuote": true
  },
  "lint-staged": {
    "*.js": [
      "pretter --write",
      "eslint --fix",
      "git add"
    ],
    "*.json": [
      "pretter --write",
      "git add"
    ]
  }
}<|MERGE_RESOLUTION|>--- conflicted
+++ resolved
@@ -41,15 +41,10 @@
     "husky": "^0.14.3",
     "istanbul": "^0.4.3",
     "jquery": "^3.0.0",
-<<<<<<< HEAD
-    "jshint": "^2.9.2",
-    "mocha": "^4.0.0",
-=======
     "jsdom": "^9.2.1",
     "lint-staged": "^7.0.0",
-    "mocha": "^3.1.2",
+    "mocha": "^5.0.4",
     "prettier": "^1.11.0",
->>>>>>> 67a9271a
     "xyz": "~1.1.0"
   },
   "scripts": {
