--- conflicted
+++ resolved
@@ -91,14 +91,8 @@
     "prettier-plugin-jsdoc": "0.4.2",
     "ts-jest": "^29.0.3",
     "ts-node": "^10.9.1",
-<<<<<<< HEAD
-    "typescript": "^4.8.2",
-    "undici": "^5.10.0"
-=======
-    "typedoc": "^0.23.21",
     "typescript": "^4.9.4",
     "undici": "^5.14.0"
->>>>>>> d585cd70
   },
   "scripts": {
     "test": "npm run lint && npm run test:jest",
