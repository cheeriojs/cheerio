{
  "name": "cheerio",
  "version": "1.0.0-rc.2",
  "description":
    "Tiny, fast, and elegant implementation of core jQuery designed specifically for the server",
  "author": "Matt Mueller <mattmuelle@gmail.com> (mat.io)",
  "license": "MIT",
  "keywords": ["htmlparser", "jquery", "selector", "scraper", "parser", "html"],
  "repository": {
    "type": "git",
    "url": "git://github.com/cheeriojs/cheerio.git"
  },
  "main": "./index.js",
  "files": ["index.js", "lib"],
  "engines": {
    "node": ">= 0.6"
  },
  "dependencies": {
    "css-select": "~2.0.0",
    "dom-serializer": "~0.1.0",
    "entities": "~1.1.1",
    "htmlparser2": "^3.9.1",
    "lodash": "^4.15.0",
    "parse5": "^3.0.1"
  },
  "devDependencies": {
    "benchmark": "^2.1.0",
<<<<<<< HEAD
    "coveralls": "^3.0.0",
=======
    "coveralls": "^2.11.9",
    "eslint": "^4.18.1",
    "eslint-config-prettier": "^2.9.0",
>>>>>>> 96c06943
    "expect.js": "~0.3.1",
    "husky": "^0.14.3",
    "istanbul": "^0.4.3",
    "jquery": "^3.0.0",
    "jsdom": "^9.2.1",
    "lint-staged": "^7.0.0",
    "mocha": "^5.0.4",
    "prettier": "^1.11.0",
    "xyz": "~1.1.0"
  },
  "scripts": {
    "test": "make test",
    "precommit": "lint-staged"
  },
  "prettier": {
    "singleQuote": true
  },
  "lint-staged": {
    "*.js": ["prettier --write", "eslint --fix", "git add"],
    "*.json": ["prettier --write", "git add"]
  }
}<|MERGE_RESOLUTION|>--- conflicted
+++ resolved
@@ -25,13 +25,9 @@
   },
   "devDependencies": {
     "benchmark": "^2.1.0",
-<<<<<<< HEAD
     "coveralls": "^3.0.0",
-=======
-    "coveralls": "^2.11.9",
     "eslint": "^4.18.1",
     "eslint-config-prettier": "^2.9.0",
->>>>>>> 96c06943
     "expect.js": "~0.3.1",
     "husky": "^0.14.3",
     "istanbul": "^0.4.3",
