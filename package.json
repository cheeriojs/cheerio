{
  "name": "cheerio",
  "version": "1.0.0-rc.12",
  "description": "The fast, flexible & elegant library for parsing and manipulating HTML.",
  "author": "Matt Mueller <mattmuelle@gmail.com>",
  "maintainers": [
    "Felix Boehm <me@feedic.com>"
  ],
  "funding": "https://github.com/cheeriojs/cheerio?sponsor=1",
  "license": "MIT",
  "keywords": [
    "htmlparser",
    "jquery",
    "selector",
    "scraper",
    "parser",
    "dom",
    "xml",
    "html"
  ],
  "repository": {
    "type": "git",
    "url": "git://github.com/cheeriojs/cheerio.git"
  },
  "bugs": {
    "url": "https://github.com/cheeriojs/cheerio/issues"
  },
  "homepage": "https://cheerio.js.org/",
  "main": "lib/index.js",
  "types": "lib/index.d.ts",
  "module": "lib/esm/index.js",
  "exports": {
    ".": {
      "require": "./lib/index.js",
      "import": {
        "node": "./lib/esm/batteries.js",
        "default": "./lib/esm/index.js"
      }
    },
    "./lib/slim": {
      "require": "./lib/slim.js",
      "import": "./lib/esm/slim.js"
    },
    "./lib/utils": {
      "require": "./lib/utils.js",
      "import": "./lib/esm/utils.js"
    },
    "./lib/batteries": {
      "require": "./lib/batteries.js",
      "import": "./lib/esm/batteries.js"
    }
  },
  "files": [
    "lib"
  ],
  "engines": {
    "node": ">= 6"
  },
  "dependencies": {
    "cheerio-select": "^2.1.0",
    "dom-serializer": "^2.0.0",
    "domhandler": "^5.0.3",
    "domutils": "^3.0.1",
    "encoding-sniffer": "^0.0.2",
    "htmlparser2": "^8.0.1",
    "parse5": "^7.1.2",
    "parse5-htmlparser2-tree-adapter": "^7.0.0",
    "parse5-parser-stream": "^7.1.2",
    "whatwg-mimetype": "^3.0.0"
  },
  "devDependencies": {
    "@imgix/js-core": "^3.8.0",
    "@octokit/graphql": "^5.0.5",
    "@types/benchmark": "^2.1.2",
    "@types/jest": "^29.4.0",
    "@types/jsdom": "^21.1.0",
    "@types/node": "^18.13.0",
    "@types/whatwg-mimetype": "^3.0.0",
    "@typescript-eslint/eslint-plugin": "^5.51.0",
    "@typescript-eslint/parser": "^5.51.0",
    "benchmark": "^2.1.4",
    "eslint": "^8.33.0",
    "eslint-config-prettier": "^8.6.0",
    "eslint-plugin-expect-type": "^0.2.2",
    "eslint-plugin-jest": "^27.2.1",
    "eslint-plugin-jsdoc": "^39.8.0",
    "eslint-plugin-n": "^15.6.1",
    "eslint-plugin-unicorn": "^45.0.2",
    "husky": "^8.0.3",
    "jest": "^29.4.2",
    "jquery": "^3.6.3",
    "jsdom": "^21.1.0",
    "lint-staged": "^13.1.1",
    "prettier": "^2.8.3",
    "prettier-plugin-jsdoc": "0.4.2",
    "ts-jest": "^29.0.5",
    "ts-node": "^10.9.1",
<<<<<<< HEAD
    "typescript": "^4.9.4",
    "undici": "^5.16.0"
=======
    "typedoc": "^0.23.24",
    "typescript": "^4.9.5",
    "undici": "^5.18.0"
>>>>>>> 6e8774f5
  },
  "scripts": {
    "test": "npm run lint && npm run test:jest",
    "test:jest": "jest",
    "test:jest:cov": "npm run test:jest -- --coverage",
    "lint": "npm run lint:es && npm run lint:prettier",
    "lint:es": "eslint --ignore-path .gitignore .",
    "lint:prettier": "npm run format:prettier:raw -- --check",
    "format": "npm run format:es && npm run format:prettier",
    "format:es": "npm run lint:es -- --fix",
    "format:prettier": "npm run format:prettier:raw -- --write",
    "format:prettier:raw": "prettier \"**/*.{{m,c,}{j,t}s{x,},md,json,yml}\" --ignore-path .gitignore",
    "benchmark": "npm run build:cjs && ts-node benchmark/benchmark.ts --regex \"^(?!.*highmem)\"",
    "update-sponsors": "ts-node --esm -TO '{\"module\":\"node16\",\"target\":\"es2019\"}' scripts/fetch-sponsors.mts",
    "bench": "npm run benchmark",
    "build": "npm run build:cjs && npm run build:esm",
    "build:cjs": "tsc --sourceRoot https://raw.githubusercontent.com/cheeriojs/cheerio/$(git rev-parse HEAD)/src/",
    "build:esm": "npm run build:cjs -- --module esnext --target es2019 --outDir lib/esm && echo '{\"type\":\"module\"}' > lib/esm/package.json",
    "prepublishOnly": "npm run build",
    "prepare": "husky install"
  },
  "prettier": {
    "singleQuote": true,
    "tabWidth": 2,
    "proseWrap": "always",
    "tsdoc": true
  },
  "lint-staged": {
    "*.js": [
      "prettier --write",
      "npm run lint:es -- --fix"
    ],
    "*.{json,md,ts,yml}": [
      "prettier --write"
    ]
  },
  "jest": {
    "preset": "ts-jest",
    "testEnvironment": "node",
    "testPathIgnorePatterns": [
      "/__fixtures__/"
    ],
    "coverageProvider": "v8",
    "moduleNameMapper": {
      "^(.*)\\.js$": [
        "$1.js",
        "$1"
      ]
    }
  }
}<|MERGE_RESOLUTION|>--- conflicted
+++ resolved
@@ -95,14 +95,8 @@
     "prettier-plugin-jsdoc": "0.4.2",
     "ts-jest": "^29.0.5",
     "ts-node": "^10.9.1",
-<<<<<<< HEAD
-    "typescript": "^4.9.4",
-    "undici": "^5.16.0"
-=======
-    "typedoc": "^0.23.24",
     "typescript": "^4.9.5",
     "undici": "^5.18.0"
->>>>>>> 6e8774f5
   },
   "scripts": {
     "test": "npm run lint && npm run test:jest",
