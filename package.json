{
  "name": "cheerio",
  "version": "1.0.0-rc.12",
  "description": "The fast, flexible & elegant library for parsing and manipulating HTML and XML.",
  "author": "Matt Mueller <mattmuelle@gmail.com>",
  "maintainers": [
    "Felix Boehm <me@feedic.com>"
  ],
  "funding": "https://github.com/cheeriojs/cheerio?sponsor=1",
  "license": "MIT",
  "keywords": [
    "htmlparser",
    "jquery",
    "selector",
    "scraper",
    "parser",
    "dom",
    "xml",
    "html"
  ],
  "repository": {
    "type": "git",
    "url": "git://github.com/cheeriojs/cheerio.git"
  },
  "bugs": {
    "url": "https://github.com/cheeriojs/cheerio/issues"
  },
  "homepage": "https://cheerio.js.org/",
  "main": "lib/index.js",
  "types": "lib/index.d.ts",
  "module": "lib/esm/index.js",
  "type": "commonjs",
  "exports": {
    ".": {
      "require": "./lib/index.js",
      "import": {
        "node": "./lib/esm/batteries.js",
        "default": "./lib/esm/index.js"
      }
    },
    "./lib/slim": {
      "require": "./lib/slim.js",
      "import": "./lib/esm/slim.js"
    },
    "./lib/utils": {
      "require": "./lib/utils.js",
      "import": "./lib/esm/utils.js"
    },
    "./lib/batteries": {
      "require": "./lib/batteries.js",
      "import": "./lib/esm/batteries.js"
    }
  },
  "files": [
    "lib"
  ],
  "engines": {
    "node": ">= 6"
  },
  "dependencies": {
    "cheerio-select": "^2.1.0",
    "dom-serializer": "^2.0.0",
    "domhandler": "^5.0.3",
    "domutils": "^3.1.0",
    "encoding-sniffer": "^0.0.2",
    "htmlparser2": "^9.0.0",
    "parse5": "^7.1.2",
    "parse5-htmlparser2-tree-adapter": "^7.0.0",
    "parse5-parser-stream": "^7.1.2",
    "undici": "^5.28.2",
    "whatwg-mimetype": "^4.0.0"
  },
  "devDependencies": {
    "@imgix/js-core": "^3.8.0",
    "@octokit/graphql": "^6.0.1",
    "@types/benchmark": "^2.1.5",
    "@types/jest": "^29.5.11",
    "@types/jsdom": "^21.1.6",
    "@types/node": "^20.10.6",
    "@types/whatwg-mimetype": "^3.0.2",
    "@typescript-eslint/eslint-plugin": "^6.17.0",
    "@typescript-eslint/parser": "^6.17.0",
    "benchmark": "^2.1.4",
    "eslint": "^8.56.0",
    "eslint-config-prettier": "^9.1.0",
    "eslint-plugin-expect-type": "^0.3.0",
    "eslint-plugin-jest": "^27.6.1",
    "eslint-plugin-jsdoc": "^47.0.2",
    "eslint-plugin-n": "^16.6.1",
    "eslint-plugin-unicorn": "^50.0.1",
    "husky": "^8.0.3",
    "jest": "^29.7.0",
    "jquery": "^3.7.1",
    "jsdom": "^23.0.1",
    "lint-staged": "^15.2.0",
<<<<<<< HEAD
    "prettier": "^3.1.1",
    "prettier-plugin-jsdoc": "^1.1.1",
=======
    "prettier": "^3.0.3",
    "prettier-plugin-jsdoc": "^1.3.0",
>>>>>>> eef24835
    "ts-jest": "^29.1.1",
    "ts-node": "^10.9.2",
    "typescript": "^5.3.3"
  },
  "scripts": {
    "test": "npm run lint && npm run test:jest",
    "test:jest": "jest",
    "test:jest:cov": "npm run test:jest -- --coverage",
    "lint": "npm run lint:es && npm run lint:prettier",
    "lint:es": "eslint --ignore-path .gitignore .",
    "lint:prettier": "npm run format:prettier:raw -- --check",
    "format": "npm run format:es && npm run format:prettier",
    "format:es": "npm run lint:es -- --fix",
    "format:prettier": "npm run format:prettier:raw -- --write",
    "format:prettier:raw": "prettier \"**/*.{{m,c,}{j,t}s{x,},md{x,},json,y{a,}ml}\" --ignore-path .gitignore",
    "benchmark": "npm run build:cjs && ts-node benchmark/benchmark.ts --regex \"^(?!.*highmem)\"",
    "update-sponsors": "node --loader ts-node/esm scripts/fetch-sponsors.mts",
    "bench": "npm run benchmark",
    "build": "npm run build:cjs && npm run build:esm",
    "make-esm": "sed -i '' 's/\"type\": \"commonjs\"/\"type\": \"module\"/g' package.json",
    "make-cjs": "sed -i '' 's/\"type\": \"module\"/\"type\": \"commonjs\"/g' package.json",
    "build:cjs": "tsc --sourceRoot https://raw.githubusercontent.com/cheeriojs/cheerio/$(git rev-parse HEAD)/src/",
    "build:esm": "npm run make-esm && npm run build:cjs -- --target es2019 --outDir lib/esm && echo '{\"type\":\"module\"}' > lib/esm/package.json; npm run make-cjs",
    "prepublishOnly": "npm run build",
    "prepare": "husky install"
  },
  "prettier": {
    "singleQuote": true,
    "tabWidth": 2,
    "proseWrap": "always",
    "plugins": [
      "./node_modules/prettier-plugin-jsdoc/dist/index.js"
    ],
    "tsdoc": true
  },
  "lint-staged": {
    "*.js": [
      "prettier --write",
      "npm run lint:es -- --fix"
    ],
    "*.{json,md,ts,yml}": [
      "prettier --write"
    ]
  },
  "jest": {
    "preset": "ts-jest",
    "testEnvironment": "node",
    "testPathIgnorePatterns": [
      "/__fixtures__/"
    ],
    "coverageProvider": "v8",
    "moduleNameMapper": {
      "^(.*)\\.js$": [
        "$1.js",
        "$1"
      ]
    }
  }
}<|MERGE_RESOLUTION|>--- conflicted
+++ resolved
@@ -93,13 +93,8 @@
     "jquery": "^3.7.1",
     "jsdom": "^23.0.1",
     "lint-staged": "^15.2.0",
-<<<<<<< HEAD
     "prettier": "^3.1.1",
-    "prettier-plugin-jsdoc": "^1.1.1",
-=======
-    "prettier": "^3.0.3",
     "prettier-plugin-jsdoc": "^1.3.0",
->>>>>>> eef24835
     "ts-jest": "^29.1.1",
     "ts-node": "^10.9.2",
     "typescript": "^5.3.3"
