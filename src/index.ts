--- conflicted
+++ resolved
@@ -3,7 +3,6 @@
  *   convenience methods for loading documents from various sources.
  */
 
-<<<<<<< HEAD
 export * from './base-exports.js';
 // TODO: Remove this
 export { default } from './base-exports.js';
@@ -12,16 +11,6 @@
 
 import type { CheerioAPI, CheerioOptions } from './base-exports.js';
 import { load } from './base-exports.js';
-=======
-export * from './index-browser.js';
-// TODO: Remove this
-export { default } from './index-browser.js';
-
-/* eslint-disable n/no-unsupported-features/node-builtins */
-
-import type { CheerioAPI, CheerioOptions } from './index-browser.js';
-import { load } from './index-browser.js';
->>>>>>> caab0694
 import { flattenOptions, type InternalOptions } from './options.js';
 import { adapter as htmlparser2Adapter } from 'parse5-htmlparser2-tree-adapter';
 
