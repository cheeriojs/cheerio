import cheerio from '../../src';
<<<<<<< HEAD
import type { CheerioAPI, Cheerio } from '../cheerio';
import { Node, Element, Text, isText } from 'domhandler';
=======
import { Cheerio } from '../cheerio';
import type { CheerioAPI } from '../load';
import { Node, Element, isText } from 'domhandler';
>>>>>>> c370f4ed
import {
  food,
  fruits,
  drinks,
  text,
  forms,
  mixedText,
} from '../__fixtures__/fixtures';

function getText(el: Cheerio<Element>) {
  if (!el.length) return undefined;
  const [firstChild] = el[0].childNodes;
  return isText(firstChild) ? firstChild.data : undefined;
}

describe('$(...)', () => {
  let $: CheerioAPI;

  beforeEach(() => {
    $ = cheerio.load(fruits);
  });

  describe('.load', () => {
    it('should throw a TypeError if given invalid input', () => {
      expect(() => {
        (cheerio.load as any)();
      }).toThrow('cheerio.load() expects a string');
    });
  });

  describe('.find', () => {
    it('() : should find nothing', () => {
      expect($('ul').find()).toHaveLength(0);
    });

    it('(single) : should find one descendant', () => {
      expect($('#fruits').find('.apple')[0].attribs.class).toBe('apple');
    });

    // #1679 - text tags not filtered
    it('(single) : should filter out text nodes', () => {
      const $root = $(`<html>\n${fruits.replace(/></g, '>\n<')}\n</html>`);
      expect($root.find('.apple')[0].attribs.class).toBe('apple');
    });

    it('(many) : should find all matching descendant', () => {
      expect($('#fruits').find('li')).toHaveLength(3);
    });

    it('(many) : should merge all selected elems with matching descendants', () => {
      expect($('#fruits, #food', food).find('.apple')).toHaveLength(1);
    });

    it('(invalid single) : should return empty if cant find', () => {
      expect($('ul').find('blah')).toHaveLength(0);
    });

    it('(invalid single) : should query descendants only', () => {
      expect($('#fruits').find('ul')).toHaveLength(0);
    });

    it('should return empty if search already empty result', () => {
      expect($('#not-fruits').find('li')).toHaveLength(0);
    });

    it('should lowercase selectors', () => {
      expect($('#fruits').find('LI')).toHaveLength(3);
    });

    it('should query immediate descendant only', () => {
      const q = cheerio.load('<foo><bar><bar></bar><bar></bar></bar></foo>');
      expect(q('foo').find('> bar')).toHaveLength(1);
    });

    it('should find siblings', () => {
      const q = cheerio.load('<p class=a><p class=b></p>');
      expect(q('.a').find('+.b')).toHaveLength(1);
      expect(q('.a').find('~.b')).toHaveLength(1);
      expect(q('.a').find('+.a')).toHaveLength(0);
      expect(q('.a').find('~.a')).toHaveLength(0);
    });

    it('should query case-sensitively when in xml mode', () => {
      const q = cheerio.load('<caseSenSitive allTheWay>', { xml: true });
      expect(q('caseSenSitive')).toHaveLength(1);
      expect(q('[allTheWay]')).toHaveLength(1);
      expect(q('casesensitive')).toHaveLength(0);
      expect(q('[alltheway]')).toHaveLength(0);
    });

    it('should throw an Error if given an invalid selector', () => {
      expect(() => {
        $('#fruits').find(':bah');
      }).toThrow('unmatched pseudo-class');
    });

    describe('(cheerio object) :', () => {
      it('returns only those nodes contained within the current selection', () => {
        const q = cheerio.load(food);
        const $selection = q('#fruits').find(q('li'));

        expect($selection).toHaveLength(3);
        expect($selection[0]).toBe(q('.apple')[0]);
        expect($selection[1]).toBe(q('.orange')[0]);
        expect($selection[2]).toBe(q('.pear')[0]);
      });
      it('returns only those nodes contained within any element in the current selection', () => {
        const q = cheerio.load(food);
        const $selection = q('.apple, #vegetables').find(q('li'));

        expect($selection).toHaveLength(2);
        expect($selection[0]).toBe(q('.carrot')[0]);
        expect($selection[1]).toBe(q('.sweetcorn')[0]);
      });
    });

    describe('(node) :', () => {
      it('returns node when contained within the current selection', () => {
        const q = cheerio.load(food);
        const $selection = q('#fruits').find(q('.apple')[0]);

        expect($selection).toHaveLength(1);
        expect($selection[0]).toBe(q('.apple')[0]);
      });
      it('returns node when contained within any element the current selection', () => {
        const q = cheerio.load(food);
        const $selection = q('#fruits, #vegetables').find(q('.carrot')[0]);

        expect($selection).toHaveLength(1);
        expect($selection[0]).toBe(q('.carrot')[0]);
      });
      it('does not return node that is not contained within the current selection', () => {
        const q = cheerio.load(food);
        const $selection = q('#fruits').find(q('.carrot')[0]);

        expect($selection).toHaveLength(0);
      });
    });
  });

  describe('.children', () => {
    it('() : should get all children', () => {
      expect($('ul').children()).toHaveLength(3);
    });

    it('() : should skip text nodes', () => {
      expect($(mixedText).children()).toHaveLength(0);
    });

    it('() : should return children of all matched elements', () => {
      expect($('ul ul', food).children()).toHaveLength(5);
    });

    it('(selector) : should return children matching selector', () => {
      const cls = $('ul').children('.orange')[0].attribs.class;
      expect(cls).toBe('orange');
    });

    it('(invalid selector) : should return empty', () => {
      expect($('ul').children('.lulz')).toHaveLength(0);
    });

    it('should only match immediate children, not ancestors', () => {
      expect($(food).children('li')).toHaveLength(0);
    });
  });

  describe('.contents', () => {
    beforeEach(() => {
      $ = cheerio.load(text);
    });

    it('() : should get all contents', () => {
      expect($('p').contents()).toHaveLength(5);
    });

    it('() : should skip text nodes', () => {
      expect($(mixedText).contents()).toHaveLength(2);
    });

    it('() : should include text nodes', () => {
      expect($('p').contents().first()[0].type).toBe('text');
    });

    it('() : should include comment nodes', () => {
      expect($('p').contents().last()[0].type).toBe('comment');
    });
  });

  describe('.next', () => {
    it('() : should return next element', () => {
      const cls = $('.orange').next()[0].attribs.class;
      expect(cls).toBe('pear');
    });

    it('() : should skip text nodes', () => {
      expect($(mixedText).next()[0]).toHaveProperty('name', 'b');
    });

    it('(no next) : should return empty for last child', () => {
      expect($('.pear').next()).toHaveLength(0);
    });

    it('(next on empty object) : should return empty', () => {
      expect($('.banana').next()).toHaveLength(0);
    });

    it('() : should operate over all elements in the selection', () => {
      expect($('.apple, .orange', food).next()).toHaveLength(2);
    });

    describe('(selector) :', () => {
      it('should reject elements that violate the filter', () => {
        expect($('.apple').next('.non-existent')).toHaveLength(0);
      });

      it('should accept elements that satisify the filter', () => {
        expect($('.apple').next('.orange')).toHaveLength(1);
      });
    });
  });

  describe('.nextAll', () => {
    it('() : should return all following siblings', () => {
      const elems = $('.apple').nextAll();
      expect(elems).toHaveLength(2);
      expect(elems[0].attribs.class).toBe('orange');
      expect(elems[1].attribs.class).toBe('pear');
    });

    it('(no next) : should return empty for last child', () => {
      expect($('.pear').nextAll()).toHaveLength(0);
    });

    it('(nextAll on empty object) : should return empty', () => {
      expect($('.banana').nextAll()).toHaveLength(0);
    });

    it('() : should operate over all elements in the selection', () => {
      expect($('.apple, .carrot', food).nextAll()).toHaveLength(3);
    });

    it('() : should not contain duplicate elements', () => {
      const elems = $('.apple, .orange', food);
      expect(elems.nextAll()).toHaveLength(2);
    });

    describe('(selector) :', () => {
      it('should filter according to the provided selector', () => {
        expect($('.apple').nextAll('.pear')).toHaveLength(1);
      });

      it("should not consider siblings' contents when filtering", () => {
        expect($('#fruits', food).nextAll('li')).toHaveLength(0);
      });
    });
  });

  describe('.nextUntil', () => {
    it('() : should return all following siblings if no selector specified', () => {
      const elems = $('.apple', food).nextUntil();
      expect(elems).toHaveLength(2);
      expect(elems[0].attribs.class).toBe('orange');
      expect(elems[1].attribs.class).toBe('pear');
    });

    it('() : should filter out non-element nodes', () => {
      const elems = $('<div><div></div><!-- comment -->text<div></div></div>');
      const div = elems.children().eq(0);
      expect(div.nextUntil()).toHaveLength(1);
    });

    it('() : should operate over all elements in the selection', () => {
      const elems = $('.apple, .carrot', food);
      expect(elems.nextUntil()).toHaveLength(3);
    });

    it('() : should not contain duplicate elements', () => {
      const elems = $('.apple, .orange', food);
      expect(elems.nextUntil()).toHaveLength(2);
    });

    it('(selector) : should return all following siblings until selector', () => {
      const elems = $('.apple', food).nextUntil('.pear');
      expect(elems).toHaveLength(1);
      expect(elems[0].attribs.class).toBe('orange');
    });

    it('(selector) : should support selector matching multiple elements', () => {
      const elems = $('#disabled', forms).nextUntil('option, #unnamed');
      expect(elems).toHaveLength(2);
      expect(elems[0].attribs.id).toBe('submit');
      expect(elems[1].attribs.id).toBe('select');
    });

    it('(selector not sibling) : should return all following siblings', () => {
      const elems = $('.apple').nextUntil('#vegetables');
      expect(elems).toHaveLength(2);
    });

    it('(selector, filterString) : should return all following siblings until selector, filtered by filter', () => {
      const elems = $('.beer', drinks).nextUntil('.water', '.milk');
      expect(elems).toHaveLength(1);
      expect(elems[0].attribs.class).toBe('milk');
    });

    it('(null, filterString) : should return all following siblings until selector, filtered by filter', () => {
      const elems = $('<ul><li></li><li><p></p></li></ul>');
      const empty = elems.find('li').eq(0).nextUntil(null, 'p');
      expect(empty).toHaveLength(0);
    });

    it('() : should return an empty object for last child', () => {
      expect($('.pear').nextUntil()).toHaveLength(0);
    });

    it('() : should return an empty object when called on an empty object', () => {
      expect($('.banana').nextUntil()).toHaveLength(0);
    });

    it('(node) : should return all following siblings until the node', () => {
      const $fruits = $('#fruits').children();
      const elems = $fruits.eq(0).nextUntil($fruits[2]);
      expect(elems).toHaveLength(1);
    });

    it('(cheerio object) : should return all following siblings until any member of the cheerio object', () => {
      const $drinks = $(drinks).children();
      const $until = $([$drinks[4], $drinks[3]]);
      const elems = $drinks.eq(0).nextUntil($until);
      expect(elems).toHaveLength(2);
    });
  });

  describe('.prev', () => {
    it('() : should return previous element', () => {
      const cls = $('.orange').prev()[0].attribs.class;
      expect(cls).toBe('apple');
    });

    it('() : should skip text nodes', () => {
      expect($($(mixedText)[2]).prev()[0]).toHaveProperty('name', 'a');
    });

    it('(no prev) : should return empty for first child', () => {
      expect($('.apple').prev()).toHaveLength(0);
    });

    it('(prev on empty object) : should return empty', () => {
      expect($('.banana').prev()).toHaveLength(0);
    });

    it('() : should operate over all elements in the selection', () => {
      expect($('.orange, .pear', food).prev()).toHaveLength(2);
    });

    describe('(selector) :', () => {
      it('should reject elements that violate the filter', () => {
        expect($('.orange').prev('.non-existent')).toHaveLength(0);
      });

      it('should accept elements that satisify the filter', () => {
        expect($('.orange').prev('.apple')).toHaveLength(1);
      });
    });
  });

  describe('.prevAll', () => {
    it('() : should return all preceding siblings', () => {
      const elems = $('.pear').prevAll();
      expect(elems).toHaveLength(2);
      expect(elems[0].attribs.class).toBe('orange');
      expect(elems[1].attribs.class).toBe('apple');
    });

    it('(no prev) : should return empty for first child', () => {
      expect($('.apple').prevAll()).toHaveLength(0);
    });

    it('(prevAll on empty object) : should return empty', () => {
      expect($('.banana').prevAll()).toHaveLength(0);
    });

    it('() : should operate over all elements in the selection', () => {
      expect($('.orange, .sweetcorn', food).prevAll()).toHaveLength(2);
    });

    it('() : should not contain duplicate elements', () => {
      const elems = $('.orange, .pear', food);
      expect(elems.prevAll()).toHaveLength(2);
    });

    describe('(selector) :', () => {
      it('should filter returned elements', () => {
        const elems = $('.pear').prevAll('.apple');
        expect(elems).toHaveLength(1);
      });

      it("should not consider siblings's descendents", () => {
        const elems = $('#vegetables', food).prevAll('li');
        expect(elems).toHaveLength(0);
      });
    });
  });

  describe('.prevUntil', () => {
    it('() : should return all preceding siblings if no selector specified', () => {
      const elems = $('.pear').prevUntil();
      expect(elems).toHaveLength(2);
      expect(elems[0].attribs.class).toBe('orange');
      expect(elems[1].attribs.class).toBe('apple');
    });

    it('() : should filter out non-element nodes', () => {
      const elems = $(
        '<div class="1"><div class="2"></div><!-- comment -->text<div class="3"></div></div>'
      );
      const div = elems.children().last();
      expect(div.prevUntil()).toHaveLength(1);
    });

    it('() : should operate over all elements in the selection', () => {
      const elems = $('.pear, .sweetcorn', food);
      expect(elems.prevUntil()).toHaveLength(3);
    });

    it('() : should not contain duplicate elements', () => {
      const elems = $('.orange, .pear', food);
      expect(elems.prevUntil()).toHaveLength(2);
    });

    it('(selector) : should return all preceding siblings until selector', () => {
      const elems = $('.pear').prevUntil('.apple');
      expect(elems).toHaveLength(1);
      expect(elems[0].attribs.class).toBe('orange');
    });

    it('(selector) : should support selector matching multiple elements', () => {
      const elems = $('#unnamed', forms).prevUntil('option, #disabled');
      expect(elems).toHaveLength(2);
      expect(elems[0].attribs.id).toBe('select');
      expect(elems[1].attribs.id).toBe('submit');
    });

    it('(selector not sibling) : should return all preceding siblings', () => {
      const elems = $('.sweetcorn', food).prevUntil('#fruits');
      expect(elems).toHaveLength(1);
      expect(elems[0].attribs.class).toBe('carrot');
    });

    it('(selector, filterString) : should return all preceding siblings until selector, filtered by filter', () => {
      const elems = $('.cider', drinks).prevUntil('.juice', '.water');
      expect(elems).toHaveLength(1);
      expect(elems[0].attribs.class).toBe('water');
    });

    it('(selector, filterString) : should return all preceding siblings until selector', () => {
      const elems = $('<ul><li><p></p></li><li></li></ul>');
      const empty = elems.find('li').eq(1).prevUntil(null, 'p');
      expect(empty).toHaveLength(0);
    });

    it('() : should return an empty object for first child', () => {
      expect($('.apple').prevUntil()).toHaveLength(0);
    });

    it('() : should return an empty object when called on an empty object', () => {
      expect($('.banana').prevUntil()).toHaveLength(0);
    });

    it('(node) : should return all previous siblings until the node', () => {
      const $fruits = $('#fruits').children();
      const elems = $fruits.eq(2).prevUntil($fruits[0]);
      expect(elems).toHaveLength(1);
    });

    it('(cheerio object) : should return all previous siblings until any member of the cheerio object', () => {
      const $drinks = $(drinks).children();
      const $until = $([$drinks[0], $drinks[1]]);
      const elems = $drinks.eq(4).prevUntil($until);
      expect(elems).toHaveLength(2);
    });
  });

  describe('.siblings', () => {
    it('() : should get all the siblings', () => {
      expect($('.orange').siblings()).toHaveLength(2);
      expect($('#fruits').siblings()).toHaveLength(0);
      expect($('.apple, .carrot', food).siblings()).toHaveLength(3);
    });

    it('(selector) : should get all siblings that match the selector', () => {
      expect($('.orange').siblings('.apple')).toHaveLength(1);
      expect($('.orange').siblings('.peach')).toHaveLength(0);
    });

    it('(selector) : should throw an Error if given an invalid selector', () => {
      expect(() => {
        $('.orange').siblings(':bah');
      }).toThrow('unmatched pseudo-class');
    });

    it('(selector) : does not consider the contents of siblings when filtering (GH-374)', () => {
      expect($('#fruits', food).siblings('li')).toHaveLength(0);
    });
  });

  describe('.parents', () => {
    beforeEach(() => {
      $ = cheerio.load(food);
    });

    it('() : should get all of the parents in logical order', () => {
      let result = $('.orange').parents();
      expect(result).toHaveLength(4);
      expect(result[0].attribs.id).toBe('fruits');
      expect(result[1].attribs.id).toBe('food');
      expect(result[2].tagName).toBe('body');
      expect(result[3].tagName).toBe('html');
      result = $('#fruits').parents();
      expect(result).toHaveLength(3);
      expect(result[0].attribs.id).toBe('food');
      expect(result[1].tagName).toBe('body');
      expect(result[2].tagName).toBe('html');
    });

    it('(selector) : should get all of the parents that match the selector in logical order', () => {
      let result = $('.orange').parents('#fruits');
      expect(result).toHaveLength(1);
      expect(result[0].attribs.id).toBe('fruits');
      result = $('.orange').parents('ul');
      expect(result).toHaveLength(2);
      expect(result[0].attribs.id).toBe('fruits');
      expect(result[1].attribs.id).toBe('food');
    });

    it('() : should not break if the selector does not have any results', () => {
      const result = $('.saladbar').parents();
      expect(result).toHaveLength(0);
    });

    it('() : should return an empty set for top-level elements', () => {
      const result = $('html').parents();
      expect(result).toHaveLength(0);
    });

    it('() : should return the parents of every element in the *reveresed* collection, omitting duplicates', () => {
      const $parents = $('li').parents();

      expect($parents).toHaveLength(5);
      expect($parents[0]).toBe($('#vegetables')[0]);
      expect($parents[1]).toBe($('#food')[0]);
      expect($parents[2]).toBe($('body')[0]);
      expect($parents[3]).toBe($('html')[0]);
      expect($parents[4]).toBe($('#fruits')[0]);
    });
  });

  describe('.parentsUntil', () => {
    beforeEach(() => {
      $ = cheerio.load(food);
    });

    it('() : should get all of the parents in logical order', () => {
      const result = $('.orange').parentsUntil();
      expect(result).toHaveLength(4);
      expect(result[0].attribs.id).toBe('fruits');
      expect(result[1].attribs.id).toBe('food');
      expect(result[2].tagName).toBe('body');
      expect(result[3].tagName).toBe('html');
    });

    it('() : should get all of the parents in reversed order, omitting duplicates', () => {
      const result = $('.apple, .sweetcorn').parentsUntil();
      expect(result).toHaveLength(5);
      expect(result[0].attribs.id).toBe('vegetables');
      expect(result[1].attribs.id).toBe('food');
      expect(result[2].tagName).toBe('body');
      expect(result[3].tagName).toBe('html');
      expect(result[4].attribs.id).toBe('fruits');
    });

    it('(selector) : should get all of the parents until selector', () => {
      let result = $('.orange').parentsUntil('#food');
      expect(result).toHaveLength(1);
      expect(result[0].attribs.id).toBe('fruits');
      result = $('.orange').parentsUntil('#fruits');
      expect(result).toHaveLength(0);
    });

    it('(selector) : Less simple parentsUntil check with selector', () => {
      const result = $('#fruits').parentsUntil('html, body');
      expect(result.eq(0).attr('id')).toBe('food');
    });

    it('(selector not parent) : should return all parents', () => {
      const result = $('.orange').parentsUntil('.apple');
      expect(result).toHaveLength(4);
      expect(result[0].attribs.id).toBe('fruits');
      expect(result[1].attribs.id).toBe('food');
      expect(result[2].tagName).toBe('body');
      expect(result[3].tagName).toBe('html');
    });

    it('(selector, filter) : should get all of the parents that match the filter', () => {
      const result = $('.apple, .sweetcorn').parentsUntil(
        '.saladbar',
        '#vegetables'
      );
      expect(result).toHaveLength(1);
      expect(result[0].attribs.id).toBe('vegetables');
    });

    it('(selector, filter) : Multiple-filtered parentsUntil check', () => {
      const result = $('.orange').parentsUntil('html', 'ul,body');
      expect(result).toHaveLength(3);
      expect(result.eq(0).attr('id')).toBe('fruits');
      expect(result.eq(1).attr('id')).toBe('food');
      expect(result.eq(2).prop('tagName')).toBe('BODY');
    });

    it('() : should return empty object when called on an empty object', () => {
      const result = $('.saladbar').parentsUntil();
      expect(result).toHaveLength(0);
    });

    it('() : should return an empty set for top-level elements', () => {
      const result = $('html').parentsUntil();
      expect(result).toHaveLength(0);
    });

    it('(cheerio object) : should return all parents until any member of the cheerio object', () => {
      const $fruits = $('#fruits');
      const $until = $('#food');
      const result = $fruits.children().eq(1).parentsUntil($until);
      expect(result).toHaveLength(1);
      expect(result[0].attribs.id).toBe('fruits');
    });

    it('(cheerio object) : should return all parents until body element', () => {
      const body = $('body')[0];
      const result = $('.carrot').parentsUntil(body);
      expect(result).toHaveLength(2);
      expect(result.eq(0).is('ul#vegetables')).toBe(true);
    });
  });

  describe('.parent', () => {
    it('() : should return the parent of each matched element', () => {
      let result = $('.orange').parent();
      expect(result).toHaveLength(1);
      expect(result[0].attribs.id).toBe('fruits');
      result = $('li', food).parent();
      expect(result).toHaveLength(2);
      expect(result[0].attribs.id).toBe('fruits');
      expect(result[1].attribs.id).toBe('vegetables');
    });

    it('(undefined) : should not throw an exception', () => {
      expect(() => {
        $('li').parent(undefined);
      }).not.toThrow();
    });

    it('() : should return an empty object for top-level elements', () => {
      const result = $('html').parent();
      expect(result).toHaveLength(0);
    });

    it('() : should not contain duplicate elements', () => {
      const result = $('li').parent();
      expect(result).toHaveLength(1);
    });

    it('(selector) : should filter the matched parent elements by the selector', () => {
      let result = $('.orange').parent();
      expect(result).toHaveLength(1);
      expect(result[0].attribs.id).toBe('fruits');
      result = $('li', food).parent('#fruits');
      expect(result).toHaveLength(1);
      expect(result[0].attribs.id).toBe('fruits');
    });
  });

  describe('.closest', () => {
    it('() : should return an empty array', () => {
      const result = $('.orange').closest();
      expect(result).toHaveLength(0);
      expect(result).toBeInstanceOf(Cheerio);
    });

    it('(selector) : should find the closest element that matches the selector, searching through its ancestors and itself', () => {
      expect($('.orange').closest('.apple')).toHaveLength(0);
      let result = $('.orange', food).closest('#food') as Cheerio<Element>;
      expect(result[0].attribs.id).toBe('food');
      result = $('.orange', food).closest('ul') as Cheerio<Element>;
      expect(result[0].attribs.id).toBe('fruits');
      result = $('.orange', food).closest('li') as Cheerio<Element>;
      expect(result[0].attribs.class).toBe('orange');
    });

    it('(selector) : should find the closest element of each item, removing duplicates', () => {
      const result = $('li', food).closest('ul');
      expect(result).toHaveLength(2);
    });

    it('() : should not break if the selector does not have any results', () => {
      const result = $('.saladbar', food).closest('ul');
      expect(result).toHaveLength(0);
    });
  });

  describe('.each', () => {
    it('( (i, elem) -> ) : should loop selected returning fn with (i, elem)', () => {
      const items: Element[] = [];
      const classes = ['apple', 'orange', 'pear'];
      $('li').each(function (idx, elem) {
        items[idx] = elem;
        expect(this.attribs.class).toBe(classes[idx]);
      });
      expect(items[0].attribs.class).toBe('apple');
      expect(items[1].attribs.class).toBe('orange');
      expect(items[2].attribs.class).toBe('pear');
    });

    it('( (i, elem) -> ) : should break iteration when the iterator function returns false', () => {
      let iterationCount = 0;
      $('li').each((idx) => {
        iterationCount++;
        return idx < 1;
      });

      expect(iterationCount).toBe(2);
    });
  });

  if (typeof Symbol !== 'undefined') {
    describe('[Symbol.iterator]', () => {
      it('should yield each element', () => {
        // The equivalent of: for (const element of $('li')) ...
        const $li = $('li');
        const iterator = $li[Symbol.iterator]();
        expect(iterator.next().value.attribs.class).toBe('apple');
        expect(iterator.next().value.attribs.class).toBe('orange');
        expect(iterator.next().value.attribs.class).toBe('pear');
        expect(iterator.next().done).toBe(true);
      });
    });
  }

  describe('.map', () => {
    it('(fn) : should be invoked with the correct arguments and context', () => {
      const $fruits = $('li');
      const args: [number, Node][] = [];
      const thisVals: Node[] = [];

      $fruits.map(function (...myArgs) {
        args.push(myArgs);
        thisVals.push(this);
        return undefined;
      });

      expect(args).toStrictEqual([
        [0, $fruits[0]],
        [1, $fruits[1]],
        [2, $fruits[2]],
      ]);
      expect(thisVals).toStrictEqual([$fruits[0], $fruits[1], $fruits[2]]);
    });

    it('(fn) : should return an Cheerio object wrapping the returned items', () => {
      const $fruits = $('li');
      const $mapped = $fruits.map((i) => $fruits[2 - i]);

      expect($mapped).toHaveLength(3);
      expect($mapped[0]).toBe($fruits[2]);
      expect($mapped[1]).toBe($fruits[1]);
      expect($mapped[2]).toBe($fruits[0]);
    });

    it('(fn) : should ignore `null` and `undefined` returned by iterator', () => {
      const $fruits = $('li');
      const retVals = [null, undefined, $fruits[1]];

      const $mapped = $fruits.map((i) => retVals[i]);

      expect($mapped).toHaveLength(1);
      expect($mapped[0]).toBe($fruits[1]);
    });

    it('(fn) : should preform a shallow merge on arrays returned by iterator', () => {
      const $fruits = $('li');

      const $mapped = $fruits.map(() => [1, [3, 4]] as any);

      expect($mapped.get()).toStrictEqual([1, [3, 4], 1, [3, 4], 1, [3, 4]]);
    });

    it('(fn) : should tolerate `null` and `undefined` when flattening arrays returned by iterator', () => {
      const $fruits = $('li');

      const $mapped = $fruits.map(() => [null, undefined] as any);

      expect($mapped.get()).toStrictEqual([
        null,
        undefined,
        null,
        undefined,
        null,
        undefined,
      ]);
    });
  });

  describe('.filter', () => {
    it('should throw if it cannot construct an object', () => {
      // @ts-expect-error Calling `filter` without a cheerio instance.
      expect(() => $('').filter.call([], '')).toThrow(
        'Not able to create a Cheerio instance.'
      );
    });
    it('(selector) : should reduce the set of matched elements to those that match the selector', () => {
      const pear = $('li').filter('.pear').text();
      expect(pear).toBe('Pear');
    });

    it('(selector) : should not consider nested elements', () => {
      const lis = $('#fruits').filter('li');
      expect(lis).toHaveLength(0);
    });

    it('(selection) : should reduce the set of matched elements to those that are contained in the provided selection', () => {
      const $fruits = $('li');
      const $pear = $fruits.filter('.pear, .apple');
      expect($fruits.filter($pear)).toHaveLength(2);
    });

    it('(element) : should reduce the set of matched elements to those that specified directly', () => {
      const $fruits = $('li');
      const pear = $fruits.filter('.pear')[0];
      expect($fruits.filter(pear)).toHaveLength(1);
    });

    it("(fn) : should reduce the set of matched elements to those that pass the function's test", () => {
      const orange = $('li')
        .filter(function (i, el) {
          expect(this).toBe(el);
          expect(el.tagName).toBe('li');
          expect(typeof i).toBe('number');
          return $(this).attr('class') === 'orange';
        })
        .text();

      expect(orange).toBe('Orange');
    });

    it('should also iterate over text nodes (#1867)', () => {
      const text = $('<a>a</a>b<c></c>').filter((_, el): el is Text =>
        isText(el)
      );

      expect(text[0].data).toBe('b');
    });
  });

  describe('.not', () => {
    it('should throw if it cannot construct an object', () => {
      expect(() => $('').not.call([], '')).toThrow(
        'Not able to create a Cheerio instance.'
      );
    });

    it('(selector) : should reduce the set of matched elements to those that do not match the selector', () => {
      const $fruits = $('li');

      const $notPear = $fruits.not('.pear');

      expect($notPear).toHaveLength(2);
      expect($notPear[0]).toBe($fruits[0]);
      expect($notPear[1]).toBe($fruits[1]);
    });

    it('(selector) : should not consider nested elements', () => {
      const lis = $('#fruits').not('li');
      expect(lis).toHaveLength(1);
    });

    it('(selection) : should reduce the set of matched elements to those that are mot contained in the provided selection', () => {
      const $fruits = $('li');
      const $orange = $('.orange');

      const $notOrange = $fruits.not($orange);

      expect($notOrange).toHaveLength(2);
      expect($notOrange[0]).toBe($fruits[0]);
      expect($notOrange[1]).toBe($fruits[2]);
    });

    it('(element) : should reduce the set of matched elements to those that specified directly', () => {
      const $fruits = $('li');
      const apple = $('.apple')[0];

      const $notApple = $fruits.not(apple);

      expect($notApple).toHaveLength(2);
      expect($notApple[0]).toBe($fruits[1]);
      expect($notApple[1]).toBe($fruits[2]);
    });

    it("(fn) : should reduce the set of matched elements to those that do not pass the function's test", () => {
      const $fruits = $('li');

      const $notOrange = $fruits.not(function (i, el) {
        expect(this).toBe(el);
        expect(el).toHaveProperty('name', 'li');
        expect(typeof i).toBe('number');
        return $(this).attr('class') === 'orange';
      });

      expect($notOrange).toHaveLength(2);
      expect($notOrange[0]).toBe($fruits[0]);
      expect($notOrange[1]).toBe($fruits[2]);
    });

    it('(arr, str, $) : should take cheerio instance as last arg', () => {
      const $fruits = $('#fruits');
      const lis = $fruits.not.call($fruits.toArray(), 'li', $fruits);
      expect(lis).toHaveLength(1);
    });
  });

  describe('.has', () => {
    beforeEach(() => {
      $ = cheerio.load(food);
    });

    it('(selector) : should reduce the set of matched elements to those with descendants that match the selector', () => {
      const $fruits = $('#fruits,#vegetables').has('.pear');
      expect($fruits).toHaveLength(1);
      expect($fruits[0]).toBe($('#fruits')[0]);
    });

    it('(selector) : should only consider nested elements', () => {
      const $empty = $('#fruits').has('#fruits');
      expect($empty).toHaveLength(0);
    });

    it('(element) : should reduce the set of matched elements to those that are ancestors of the provided element', () => {
      const $fruits = $('#fruits,#vegetables').has($('.pear')[0]);
      expect($fruits).toHaveLength(1);
      expect($fruits[0]).toBe($('#fruits')[0]);
    });

    it('(element) : should only consider nested elements', () => {
      const $fruits = $('#fruits');
      const fruitsEl = $fruits[0];
      const $empty = $fruits.has(fruitsEl);

      expect($empty).toHaveLength(0);
    });
  });

  describe('.first', () => {
    it('() : should return the first item', () => {
      const $src = $(
        '<span>foo</span><span>bar</span><span>baz</span>'
      ) as Cheerio<Element>;
      const $elem = $src.first();
      expect($elem.length).toBe(1);
      expect($elem[0].childNodes[0]).toHaveProperty('data', 'foo');
    });

    it('() : should return an empty object for an empty object', () => {
      const $src = $();
      const $first = $src.first();
      expect($first.length).toBe(0);
      expect($first[0]).toBeUndefined();
    });
  });

  describe('.last', () => {
    it('() : should return the last element', () => {
      const $src = $(
        '<span>foo</span><span>bar</span><span>baz</span>'
      ) as Cheerio<Element>;
      const $elem = $src.last();
      expect($elem.length).toBe(1);
      expect($elem[0].childNodes[0]).toHaveProperty('data', 'baz');
    });

    it('() : should return an empty object for an empty object', () => {
      const $src = $();
      const $last = $src.last();
      expect($last.length).toBe(0);
      expect($last[0]).toBeUndefined();
    });
  });

  describe('.first & .last', () => {
    it('() : should return equivalent collections if only one element', () => {
      const $src = $('<span>bar</span>') as Cheerio<Element>;
      const $first = $src.first();
      const $last = $src.last();
      expect($first.length).toBe(1);
      expect($first[0].childNodes[0]).toHaveProperty('data', 'bar');
      expect($last.length).toBe(1);
      expect($last[0].childNodes[0]).toHaveProperty('data', 'bar');
      expect($first[0]).toBe($last[0]);
    });
  });

  describe('.eq', () => {
    it('(i) : should return the element at the specified index', () => {
      expect(getText($('li').eq(0))).toBe('Apple');
      expect(getText($('li').eq(1))).toBe('Orange');
      expect(getText($('li').eq(2))).toBe('Pear');
      expect(getText($('li').eq(3))).toBeUndefined();
      expect(getText($('li').eq(-1))).toBe('Pear');
    });
  });

  describe('.get', () => {
    it('(i) : should return the element at the specified index', () => {
      const children = $('#fruits').children();
      expect(children.get(0)).toBe(children[0]);
      expect(children.get(1)).toBe(children[1]);
      expect(children.get(2)).toBe(children[2]);
    });

    it('(-1) : should return the element indexed from the end of the collection', () => {
      const children = $('#fruits').children();
      expect(children.get(-1)).toBe(children[2]);
      expect(children.get(-2)).toBe(children[1]);
      expect(children.get(-3)).toBe(children[0]);
    });

    it('() : should return an array containing all of the collection', () => {
      const children = $('#fruits').children();
      const all = children.get();
      expect(Array.isArray(all)).toBe(true);
      expect(all).toStrictEqual([children[0], children[1], children[2]]);
    });
  });

  describe('.index', () => {
    describe('() :', () => {
      it('returns the index of a child amongst its siblings', () => {
        expect($('.orange').index()).toBe(1);
      });
      it('returns -1 when the selection has no parent', () => {
        expect($('<div/>').index()).toBe(-1);
      });
    });

    describe('(selector) :', () => {
      it('returns the index of the first element in the set matched by `selector`', () => {
        expect($('.apple').index('#fruits, li')).toBe(1);
      });
      it('returns -1 when the item is not present in the set matched by `selector`', () => {
        expect($('.apple').index('#fuits')).toBe(-1);
      });
      it('returns -1 when the first element in the set has no parent', () => {
        expect($('<div/>').index('*')).toBe(-1);
      });
    });

    describe('(node) :', () => {
      it('returns the index of the given node within the current selection', () => {
        const $lis = $('li');
        expect($lis.index($lis.get(1))).toBe(1);
      });
      it('returns the index of the given node within the current selection when the current selection has no parent', () => {
        const $apple = $('.apple').remove();

        expect($apple.index($apple.get(0))).toBe(0);
      });
      it('returns -1 when the given node is not present in the current selection', () => {
        expect($('li').index($('#fruits').get(0))).toBe(-1);
      });
      it('returns -1 when the current selection is empty', () => {
        expect($('.not-fruit').index($('#fruits').get(0))).toBe(-1);
      });
    });

    describe('(selection) :', () => {
      it('returns the index of the first node in the provided selection within the current selection', () => {
        const $lis = $('li');
        expect($lis.index($('.orange, .pear'))).toBe(1);
      });
      it('returns -1 when the given node is not present in the current selection', () => {
        expect($('li').index($('#fruits'))).toBe(-1);
      });
      it('returns -1 when the current selection is empty', () => {
        expect($('.not-fruit').index($('#fruits'))).toBe(-1);
      });
    });
  });

  describe('.slice', () => {
    it('(start) : should return all elements after the given index', () => {
      const sliced = $('li').slice(1);
      expect(sliced).toHaveLength(2);
      expect(getText(sliced.eq(0))).toBe('Orange');
      expect(getText(sliced.eq(1))).toBe('Pear');
    });

    it('(start, end) : should return all elements matching the given range', () => {
      const sliced = $('li').slice(1, 2);
      expect(sliced).toHaveLength(1);
      expect(getText(sliced.eq(0))).toBe('Orange');
    });

    it('(-start) : should return element matching the offset from the end', () => {
      const sliced = $('li').slice(-1);
      expect(sliced).toHaveLength(1);
      expect(getText(sliced.eq(0))).toBe('Pear');
    });
  });

  describe('.end() :', () => {
    let $fruits: Cheerio<Element>;

    beforeEach(() => {
      $fruits = $('#fruits').children();
    });

    it('returns an empty object at the end of the chain', () => {
      expect($fruits.end().end().end()).toBeTruthy();
      expect($fruits.end().end().end()).toHaveLength(0);
    });
    it('find', () => {
      expect($fruits.find('.apple').end()).toBe($fruits);
    });
    it('filter', () => {
      expect($fruits.filter('.apple').end()).toBe($fruits);
    });
    it('map', () => {
      expect(
        $fruits
          .map(function () {
            return this;
          })
          .end()
      ).toBe($fruits);
    });
    it('contents', () => {
      expect($fruits.contents().end()).toBe($fruits);
    });
    it('eq', () => {
      expect($fruits.eq(1).end()).toBe($fruits);
    });
    it('first', () => {
      expect($fruits.first().end()).toBe($fruits);
    });
    it('last', () => {
      expect($fruits.last().end()).toBe($fruits);
    });
    it('slice', () => {
      expect($fruits.slice(1).end()).toBe($fruits);
    });
    it('children', () => {
      expect($fruits.children().end()).toBe($fruits);
    });
    it('parent', () => {
      expect($fruits.parent().end()).toBe($fruits);
    });
    it('parents', () => {
      expect($fruits.parents().end()).toBe($fruits);
    });
    it('closest', () => {
      expect($fruits.closest('ul').end()).toBe($fruits);
    });
    it('siblings', () => {
      expect($fruits.siblings().end()).toBe($fruits);
    });
    it('next', () => {
      expect($fruits.next().end()).toBe($fruits);
    });
    it('nextAll', () => {
      expect($fruits.nextAll().end()).toBe($fruits);
    });
    it('prev', () => {
      expect($fruits.prev().end()).toBe($fruits);
    });
    it('prevAll', () => {
      expect($fruits.prevAll().end()).toBe($fruits);
    });
    it('clone', () => {
      expect($fruits.clone().end()).toBe($fruits);
    });
  });

  describe('.add()', () => {
    let $fruits: Cheerio<Node>;
    let $apple: Cheerio<Element>;
    let $orange: Cheerio<Element>;
    let $pear: Cheerio<Element>;
    let $carrot: Cheerio<Element>;
    let $sweetcorn: Cheerio<Element>;

    beforeEach(() => {
      $ = cheerio.load(food);
      $fruits = $('#fruits');
      $apple = $('.apple');
      $orange = $('.orange');
      $pear = $('.pear');
      $carrot = $('.carrot');
      $sweetcorn = $('.sweetcorn');
    });

    describe('(selector) matched element :', () => {
      it('occurs before current selection', () => {
        const $selection = $orange.add('.apple');

        expect($selection).toHaveLength(2);
        expect($selection[0]).toBe($apple[0]);
        expect($selection[1]).toBe($orange[0]);
      });
      it('is identical to the current selection', () => {
        const $selection = $orange.add('.orange');

        expect($selection).toHaveLength(1);
        expect($selection[0]).toBe($orange[0]);
      });
      it('occurs after current selection', () => {
        const $selection = $orange.add('.pear');

        expect($selection).toHaveLength(2);
        expect($selection[0]).toBe($orange[0]);
        expect($selection[1]).toBe($pear[0]);
      });
      it('contains the current selection', () => {
        const $selection = $orange.add('#fruits');

        expect($selection).toHaveLength(2);
        expect($selection[0]).toBe($fruits[0]);
        expect($selection[1]).toBe($orange[0]);
      });
      it('is a child of the current selection', () => {
        const $selection = $fruits.add('.orange');

        expect($selection).toHaveLength(2);
        expect($selection[0]).toBe($fruits[0]);
        expect($selection[1]).toBe($orange[0]);
      });
      it('is root object preserved', () => {
        const $selection = $('<div></div>').add('#fruits');

        expect($selection).toHaveLength(2);
        expect($selection.eq(0).is('div')).toBe(true);
        expect($selection.eq(1).is($fruits.eq(0))).toBe(true);
      });
    });
    describe('(selector) matched elements :', () => {
      it('occur before the current selection', () => {
        const $selection = $pear.add('.apple, .orange');

        expect($selection).toHaveLength(3);
        expect($selection[0]).toBe($apple[0]);
        expect($selection[1]).toBe($orange[0]);
        expect($selection[2]).toBe($pear[0]);
      });
      it('include the current selection', () => {
        const $selection = $pear.add('#fruits li');

        expect($selection).toHaveLength(3);
        expect($selection[0]).toBe($apple[0]);
        expect($selection[1]).toBe($orange[0]);
        expect($selection[2]).toBe($pear[0]);
      });
      it('occur after the current selection', () => {
        const $selection = $apple.add('.orange, .pear');

        expect($selection).toHaveLength(3);
        expect($selection[0]).toBe($apple[0]);
        expect($selection[1]).toBe($orange[0]);
        expect($selection[2]).toBe($pear[0]);
      });
      it('occur within the current selection', () => {
        const $selection = $fruits.add('#fruits li');

        expect($selection).toHaveLength(4);
        expect($selection[0]).toBe($fruits[0]);
        expect($selection[1]).toBe($apple[0]);
        expect($selection[2]).toBe($orange[0]);
        expect($selection[3]).toBe($pear[0]);
      });
    });
    describe('(selector, context) :', () => {
      it(', context)', () => {
        const $selection = $fruits.add('li', '#vegetables');
        expect($selection).toHaveLength(3);
        expect($selection[0]).toBe($fruits[0]);
        expect($selection[1]).toBe($carrot[0]);
        expect($selection[2]).toBe($sweetcorn[0]);
      });
    });

    describe('(element) honors document order when element occurs :', () => {
      it('before the current selection', () => {
        const $selection = $orange.add($apple[0]);

        expect($selection).toHaveLength(2);
        expect($selection[0]).toBe($apple[0]);
        expect($selection[1]).toBe($orange[0]);
      });
      it('after the current selection', () => {
        const $selection = $orange.add($pear[0]);

        expect($selection).toHaveLength(2);
        expect($selection[0]).toBe($orange[0]);
        expect($selection[1]).toBe($pear[0]);
      });
      it('within the current selection', () => {
        const $selection = $fruits.add($orange[0]);

        expect($selection).toHaveLength(2);
        expect($selection[0]).toBe($fruits[0]);
        expect($selection[1]).toBe($orange[0]);
      });
      it('as an ancestor of the current selection', () => {
        const $selection = $orange.add($fruits[0]);

        expect($selection).toHaveLength(2);
        expect($selection[0]).toBe($fruits[0]);
        expect($selection[1]).toBe($orange[0]);
      });
      it('does not insert an element already contained within the current selection', () => {
        const $selection = $apple.add($apple[0]);

        expect($selection).toHaveLength(1);
        expect($selection[0]).toBe($apple[0]);
      });
    });
    describe('([elements]) : elements', () => {
      it('occur before the current selection', () => {
        const $selection = $pear.add($('.apple, .orange').get());

        expect($selection).toHaveLength(3);
        expect($selection[0]).toBe($apple[0]);
        expect($selection[1]).toBe($orange[0]);
        expect($selection[2]).toBe($pear[0]);
      });
      it('include the current selection', () => {
        const $selection = $pear.add($('#fruits li').get());

        expect($selection).toHaveLength(3);
        expect($selection[0]).toBe($apple[0]);
        expect($selection[1]).toBe($orange[0]);
        expect($selection[2]).toBe($pear[0]);
      });
      it('occur after the current selection', () => {
        const $selection = $apple.add($('.orange, .pear').get());

        expect($selection).toHaveLength(3);
        expect($selection[0]).toBe($apple[0]);
        expect($selection[1]).toBe($orange[0]);
        expect($selection[2]).toBe($pear[0]);
      });
      it('occur within the current selection', () => {
        const $selection = $fruits.add($('#fruits li').get());

        expect($selection).toHaveLength(4);
        expect($selection[0]).toBe($fruits[0]);
        expect($selection[1]).toBe($apple[0]);
        expect($selection[2]).toBe($orange[0]);
        expect($selection[3]).toBe($pear[0]);
      });
    });

    /**
     * Element order is undefined in this case, so it should not be asserted here.
     *
     * If the collection consists of elements from different documents or ones
     * not in any document, the sort order is undefined.
     *
     * @see {@link https://api.jquery.com/add/}
     */
    it('(html) : correctly parses and adds the new elements', () => {
      const $selection = $apple.add('<li class="banana">banana</li>');

      expect($selection).toHaveLength(2);
      expect($selection.is('.apple')).toBe(true);
      expect($selection.is('.banana')).toBe(true);
    });

    describe('(selection) element in selection :', () => {
      it('occurs before current selection', () => {
        const $selection = $orange.add($('.apple'));

        expect($selection).toHaveLength(2);
        expect($selection[0]).toBe($apple[0]);
        expect($selection[1]).toBe($orange[0]);
      });
      it('is identical to the current selection', () => {
        const $selection = $orange.add($('.orange'));

        expect($selection).toHaveLength(1);
        expect($selection[0]).toBe($orange[0]);
      });
      it('occurs after current selection', () => {
        const $selection = $orange.add($('.pear'));

        expect($selection).toHaveLength(2);
        expect($selection[0]).toBe($orange[0]);
        expect($selection[1]).toBe($pear[0]);
      });
      it('contains the current selection', () => {
        const $selection = $orange.add($('#fruits'));

        expect($selection).toHaveLength(2);
        expect($selection[0]).toBe($fruits[0]);
        expect($selection[1]).toBe($orange[0]);
      });
      it('is a child of the current selection', () => {
        const $selection = $fruits.add($('.orange'));

        expect($selection).toHaveLength(2);
        expect($selection[0]).toBe($fruits[0]);
        expect($selection[1]).toBe($orange[0]);
      });
    });
    describe('(selection) elements in the selection :', () => {
      it('occur before the current selection', () => {
        const $selection = $pear.add($('.apple, .orange'));

        expect($selection).toHaveLength(3);
        expect($selection[0]).toBe($apple[0]);
        expect($selection[1]).toBe($orange[0]);
        expect($selection[2]).toBe($pear[0]);
      });
      it('include the current selection', () => {
        const $selection = $pear.add($('#fruits li'));

        expect($selection).toHaveLength(3);
        expect($selection[0]).toBe($apple[0]);
        expect($selection[1]).toBe($orange[0]);
        expect($selection[2]).toBe($pear[0]);
      });
      it('occur after the current selection', () => {
        const $selection = $apple.add($('.orange, .pear'));

        expect($selection).toHaveLength(3);
        expect($selection[0]).toBe($apple[0]);
        expect($selection[1]).toBe($orange[0]);
        expect($selection[2]).toBe($pear[0]);
      });
      it('occur within the current selection', () => {
        const $selection = $fruits.add($('#fruits li'));

        expect($selection).toHaveLength(4);
        expect($selection[0]).toBe($fruits[0]);
        expect($selection[1]).toBe($apple[0]);
        expect($selection[2]).toBe($orange[0]);
        expect($selection[3]).toBe($pear[0]);
      });
    });

    describe('(selection) :', () => {
      it('modifying nested selections should not impact the parent [#834]', () => {
        const apple_pear = $apple.add($pear);

        // Applies red to apple and pear
        apple_pear.addClass('red');

        expect($apple.hasClass('red')).toBe(true); // This is true
        expect($pear.hasClass('red')).toBe(true); // This is true

        // Applies green to pear... AND should not affect apple
        $pear.addClass('green');
        expect($pear.hasClass('green')).toBe(true); // Currently this is true
        expect($apple.hasClass('green')).toBe(false); // And this should be false!
      });
    });
  });

  describe('.addBack', () => {
    describe('() :', () => {
      it('includes siblings and self', () => {
        const $selection = $('.orange').siblings().addBack();

        expect($selection).toHaveLength(3);
        expect($selection[0]).toBe($('.apple')[0]);
        expect($selection[1]).toBe($('.orange')[0]);
        expect($selection[2]).toBe($('.pear')[0]);
      });
      it('includes children and self', () => {
        const $selection = $('#fruits').children().addBack();

        expect($selection).toHaveLength(4);
        expect($selection[0]).toBe($('#fruits')[0]);
        expect($selection[1]).toBe($('.apple')[0]);
        expect($selection[2]).toBe($('.orange')[0]);
        expect($selection[3]).toBe($('.pear')[0]);
      });
      it('includes parent and self', () => {
        const $selection = $('.apple').parent().addBack();

        expect($selection).toHaveLength(2);
        expect($selection[0]).toBe($('#fruits')[0]);
        expect($selection[1]).toBe($('.apple')[0]);
      });
      it('includes parents and self', () => {
        const q = cheerio.load(food);
        const $selection = q('.apple').parents().addBack();

        expect($selection).toHaveLength(5);
        expect($selection[0]).toBe(q('html')[0]);
        expect($selection[1]).toBe(q('body')[0]);
        expect($selection[2]).toBe(q('#food')[0]);
        expect($selection[3]).toBe(q('#fruits')[0]);
        expect($selection[4]).toBe(q('.apple')[0]);
      });
    });
    it('(filter) : filters the previous selection', () => {
      const $selection = $('li').eq(1).addBack('.apple');

      expect($selection).toHaveLength(2);
      expect($selection[0]).toBe($('.apple')[0]);
      expect($selection[1]).toBe($('.orange')[0]);
    });
    it('() : fails gracefully when no args are passed', () => {
      const $div = cheerio('<div>');
      expect($div.addBack()).toBe($div);
    });
  });
});<|MERGE_RESOLUTION|>--- conflicted
+++ resolved
@@ -1,12 +1,7 @@
 import cheerio from '../../src';
-<<<<<<< HEAD
-import type { CheerioAPI, Cheerio } from '../cheerio';
-import { Node, Element, Text, isText } from 'domhandler';
-=======
 import { Cheerio } from '../cheerio';
 import type { CheerioAPI } from '../load';
-import { Node, Element, isText } from 'domhandler';
->>>>>>> c370f4ed
+import { Node, Element, Text, isText } from 'domhandler';
 import {
   food,
   fruits,
