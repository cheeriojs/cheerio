--- conflicted
+++ resolved
@@ -28,14 +28,9 @@
     "prism-react-renderer": "^1.3.5",
     "react": "^17.0.2",
     "react-dom": "^17.0.2",
-<<<<<<< HEAD
-    "typedoc": "^0.23.28",
+    "typedoc": "^0.24.1",
     "typedoc-plugin-markdown": "^3.14.0",
     "typedoc-plugin-mdn-links": "^3.0.3"
-=======
-    "typedoc": "^0.24.1",
-    "typedoc-plugin-markdown": "^3.14.0"
->>>>>>> 6755ff2e
   },
   "devDependencies": {
     "@crowdin/cli": "^3.10.1",
