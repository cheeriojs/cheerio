{
  "name": "@cheerio/website",
  "version": "0.0.0",
  "private": true,
  "scripts": {
    "docusaurus": "docusaurus",
    "start": "docusaurus start",
    "build": "docusaurus build",
    "swizzle": "docusaurus swizzle",
    "deploy": "docusaurus deploy",
    "clear": "docusaurus clear",
    "serve": "docusaurus serve",
    "write-translations": "docusaurus write-translations",
    "write-heading-ids": "docusaurus write-heading-ids",
    "crowdin:sync": "docusaurus write-translations && crowdin upload && crowdin download",
    "typecheck": "tsc"
  },
  "dependencies": {
    "@docusaurus/core": "^3.0.1",
    "@docusaurus/module-type-aliases": "^2.4.3",
    "@docusaurus/plugin-client-redirects": "^3.0.1",
    "@docusaurus/preset-classic": "^3.0.1",
    "@docusaurus/remark-plugin-npm2yarn": "^2.4.3",
    "@docusaurus/theme-live-codeblock": "^3.0.1",
    "@mdx-js/react": "^1.6.22",
    "clsx": "^2.0.0",
    "docusaurus-plugin-typedoc": "^0.21.0",
    "prism-react-renderer": "^2.2.0",
    "react": "^17.0.2",
    "react-dom": "^17.0.2",
<<<<<<< HEAD
    "typedoc": "^0.24.8",
    "typedoc-plugin-markdown": "^3.15.3",
    "typedoc-plugin-mdn-links": "^3.0.3"
=======
    "typedoc": "^0.25.3",
    "typedoc-plugin-markdown": "^3.17.1"
>>>>>>> a0187752
  },
  "devDependencies": {
    "@crowdin/cli": "^3.15.0",
    "@tsconfig/docusaurus": "^2.0.2",
    "typescript": "^5.2.2"
  },
  "browserslist": {
    "production": [
      ">0.5%",
      "not dead",
      "not op_mini all"
    ],
    "development": [
      "last 1 chrome version",
      "last 1 firefox version",
      "last 1 safari version"
    ]
  },
  "engines": {
    "node": ">=16.14"
  }
}<|MERGE_RESOLUTION|>--- conflicted
+++ resolved
@@ -17,25 +17,20 @@
   },
   "dependencies": {
     "@docusaurus/core": "^3.0.1",
-    "@docusaurus/module-type-aliases": "^2.4.3",
+    "@docusaurus/module-type-aliases": "^3.0.1",
     "@docusaurus/plugin-client-redirects": "^3.0.1",
     "@docusaurus/preset-classic": "^3.0.1",
-    "@docusaurus/remark-plugin-npm2yarn": "^2.4.3",
+    "@docusaurus/remark-plugin-npm2yarn": "^3.0.1",
     "@docusaurus/theme-live-codeblock": "^3.0.1",
-    "@mdx-js/react": "^1.6.22",
+    "@mdx-js/react": "^3.0.0",
     "clsx": "^2.0.0",
-    "docusaurus-plugin-typedoc": "^0.21.0",
+    "docusaurus-plugin-typedoc": "^0.22.0",
     "prism-react-renderer": "^2.2.0",
-    "react": "^17.0.2",
-    "react-dom": "^17.0.2",
-<<<<<<< HEAD
-    "typedoc": "^0.24.8",
-    "typedoc-plugin-markdown": "^3.15.3",
+    "react": "^18.2.0",
+    "react-dom": "^18.2.0",
+    "typedoc": "^0.25.3",
+    "typedoc-plugin-markdown": "^3.17.1",
     "typedoc-plugin-mdn-links": "^3.0.3"
-=======
-    "typedoc": "^0.25.3",
-    "typedoc-plugin-markdown": "^3.17.1"
->>>>>>> a0187752
   },
   "devDependencies": {
     "@crowdin/cli": "^3.15.0",
