--- conflicted
+++ resolved
@@ -33,12 +33,8 @@
     "typedoc-plugin-mdn-links": "^5.0.2"
   },
   "devDependencies": {
-<<<<<<< HEAD
-    "@crowdin/cli": "^4.7.0",
+    "@crowdin/cli": "^4.7.1",
     "@docusaurus/faster": "^3.7.0",
-=======
-    "@crowdin/cli": "^4.7.1",
->>>>>>> a70bb7b1
     "@tsconfig/docusaurus": "^2.0.3",
     "typescript": "^5.8.3"
   },
