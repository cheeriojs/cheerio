--- conflicted
+++ resolved
@@ -1,10 +1,6 @@
 var underscore = require('underscore'),
-<<<<<<< HEAD
-    $ = require('../cheerio');
-=======
     $ = require('../cheerio'),
     isArray = Array.isArray;
->>>>>>> 9a99e234
     
 var size = exports.size = function() {
   return this.length;
@@ -28,11 +24,7 @@
 var pushStack = exports.pushStack = function(elems, name, selector) {
   var ret = this.constructor();
   
-<<<<<<< HEAD
-  if ($.isArray(elems)) {
-=======
   if (isArray(elems)) {
->>>>>>> 9a99e234
     push.apply(ret, elems);
   } else {
     $.merge(ret, elems);
