--- conflicted
+++ resolved
@@ -117,19 +117,11 @@
 var getProp = function (el, name) {
   if (!el || !isTag(el)) return;
 
-<<<<<<< HEAD
-  return hasOwn.call(el, name)
+  return name in el
     ? el[name]
     : rboolean.test(name)
       ? getAttr(el, name) !== undefined
       : getAttr(el, name);
-=======
-  return name in el
-      ? el[name]
-      : rboolean.test(name)
-          ? getAttr(el, name) !== undefined
-          : getAttr(el, name);
->>>>>>> 320847eb
 };
 
 var setProp = function (el, name, value) {
