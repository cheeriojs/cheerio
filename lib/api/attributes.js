--- conflicted
+++ resolved
@@ -93,11 +93,7 @@
 var getProp = function (el, name) {
   if (!el || !isTag(el)) return;
 
-<<<<<<< HEAD
-  return hasOwn.call(el, name)
-=======
   return name in el
->>>>>>> 3368605e
       ? el[name]
       : rboolean.test(name)
           ? getAttr(el, name) !== undefined
