'use strict';
/**
 * Methods for traversing the DOM structure.
 *
 * @module cheerio/traversing
 */

var select = require('cheerio-select');
var utils = require('../utils');
var domEach = utils.domEach;
var uniqueSort = require('htmlparser2').DomUtils.uniqueSort;
var isTag = utils.isTag;
var slice = Array.prototype.slice;
var reSiblingSelector = /^\s*[~+]/;

/**
 * Get the descendants of each element in the current set of matched elements,
 * filtered by a selector, jQuery object, or element.
 *
 * @example
 *   $('#fruits').find('li').length;
 *   //=> 3
 *   $('#fruits').find($('.apple')).length;
 *   //=> 1
 *
 * @param {string | Cheerio | Node} selectorOrHaystack - Element to look for.
 * @returns {Cheerio} The found elements.
 * @see {@link https://api.jquery.com/find/}
 */
exports.find = function (selectorOrHaystack) {
  if (!selectorOrHaystack) {
    return this._make([]);
  }

  var context = this.toArray();

  if (typeof selectorOrHaystack !== 'string') {
    var contains = this.constructor.contains;
    var haystack = selectorOrHaystack.cheerio
      ? selectorOrHaystack.get()
      : [selectorOrHaystack];

    return this._make(
      haystack.filter(function (elem) {
        return context.some(function (node) {
          return contains(node, elem);
        });
      })
    );
  }

  var elems = reSiblingSelector.test(selectorOrHaystack)
    ? context
    : context.reduce(function (newElems, elem) {
        return Array.isArray(elem.children)
          ? newElems.concat(elem.children.filter(isTag))
          : newElems;
      }, []);

  var options = Object.assign({ context: context }, this.options);

  return this._make(select.select(selectorOrHaystack, elems, options));
};

/**
 * Get the parent of each element in the current set of matched elements,
 * optionally filtered by a selector.
 *
 * @example
 *   $('.pear').parent().attr('id');
 *   //=> fruits
 *
 * @param {string} [selector] - If specified filter for parent.
 * @returns {Cheerio} The parents.
 * @see {@link https://api.jquery.com/parent/}
 */
exports.parent = function (selector) {
  var set = [];

  domEach(this, function (_, elem) {
    var parentElem = elem.parent;
    if (
      parentElem &&
      parentElem.type !== 'root' &&
      set.indexOf(parentElem) < 0
    ) {
      set.push(parentElem);
    }
  });

  if (selector) {
    set = exports.filter.call(set, selector, this);
  }

  return this._make(set);
};

/**
 * Get a set of parents filtered by `selector` of each element in the current
 * set of match elements.
 *
 * @example
 *   $('.orange').parents().length;
 *   // => 2
 *   $('.orange').parents('#fruits').length;
 *   // => 1
 *
 * @param {string} [selector] - If specified filter for parents.
 * @returns {Cheerio} The parents.
 * @see {@link https://api.jquery.com/parents/}
 */
exports.parents = function (selector) {
  var parentNodes = [];

  // When multiple DOM elements are in the original set, the resulting set will
  // be in *reverse* order of the original elements as well, with duplicates
  // removed.
  this.get()
    .reverse()
    .forEach(function (elem) {
      traverseParents(this, elem.parent, selector, Infinity).forEach(function (
        node
      ) {
        if (parentNodes.indexOf(node) === -1) {
          parentNodes.push(node);
        }
      });
    }, this);

  return this._make(parentNodes);
};

/**
 * Get the ancestors of each element in the current set of matched elements, up
 * to but not including the element matched by the selector, DOM node, or cheerio object.
 *
 * @example
 *   $('.orange').parentsUntil('#food').length;
 *   // => 1
 *
 * @param {string | Node | Cheerio} selector - Selector for element to stop at.
 * @param {string | Function} [filter] - Optional filter for parents.
 * @returns {Cheerio} The parents.
 * @see {@link https://api.jquery.com/parentsUntil/}
 */
exports.parentsUntil = function (selector, filter) {
  var parentNodes = [];
  var untilNode;
  var untilNodes;

  if (typeof selector === 'string') {
    untilNodes = this.parents(selector).toArray();
  } else if (selector && selector.cheerio) {
    untilNodes = selector.toArray();
  } else if (selector) {
    untilNode = selector;
  }

  // When multiple DOM elements are in the original set, the resulting set will
  // be in *reverse* order of the original elements as well, with duplicates
  // removed.

  this.toArray()
    .reverse()
    .forEach(function (elem) {
      while ((elem = elem.parent)) {
        if (
          (untilNode && elem !== untilNode) ||
          (untilNodes && untilNodes.indexOf(elem) === -1) ||
          (!untilNode && !untilNodes)
        ) {
          if (isTag(elem) && parentNodes.indexOf(elem) === -1) {
            parentNodes.push(elem);
          }
        } else {
          break;
        }
      }
    }, this);

  return filter
    ? exports.filter.call(parentNodes, filter, this)
    : this._make(parentNodes);
};

/**
 * For each element in the set, get the first element that matches the selector
 * by testing the element itself and traversing up through its ancestors in the DOM tree.
 *
 * @example
 *   $('.orange').closest();
 *   // => []
 *   $('.orange').closest('.apple');
 *   // => []
 *   $('.orange').closest('li');
 *   // => [<li class="orange">Orange</li>]
 *   $('.orange').closest('#fruits');
 *   // => [<ul id="fruits"> ... </ul>]
 *
 * @param {string} [selector] - Selector for the element to find.
 * @returns {Cheerio} The closest nodes.
 * @see {@link https://api.jquery.com/closest/}
 */
exports.closest = function (selector) {
  var set = [];

  if (!selector) {
    return this._make(set);
  }

  domEach(this, function (_, elem) {
    var closestElem = traverseParents(this, elem, selector, 1)[0];

    // Do not add duplicate elements to the set
    if (closestElem && set.indexOf(closestElem) < 0) {
      set.push(closestElem);
    }
  });

  return this._make(set);
};

/**
 * Gets the next sibling of the first selected element, optionally filtered by a selector.
 *
 * @example
 *   $('.apple').next().hasClass('orange');
 *   //=> true
 *
 * @param {string} [selector] - If specified filter for sibling.
 * @returns {Cheerio} The next nodes.
 * @see {@link https://api.jquery.com/next/}
 */
exports.next = function (selector) {
  if (!this[0]) {
    return this;
  }
  var elems = [];

  domEach(this, function (_, elem) {
    while ((elem = elem.next)) {
      if (isTag(elem)) {
        elems.push(elem);
        return;
      }
    }
  });

  return selector
    ? exports.filter.call(elems, selector, this)
    : this._make(elems);
};

/**
 * Gets all the following siblings of the first selected element, optionally
 * filtered by a selector.
 *
 * @example
 *   $('.apple').nextAll();
 *   //=> [<li class="orange">Orange</li>, <li class="pear">Pear</li>]
 *   $('.apple').nextAll('.orange');
 *   //=> [<li class="orange">Orange</li>]
 *
 * @param {string} [selector] - If specified filter for siblings.
 * @returns {Cheerio} The next nodes.
 * @see {@link https://api.jquery.com/nextAll/}
 */
exports.nextAll = function (selector) {
  if (!this[0]) {
    return this;
  }
  var elems = [];

  domEach(this, function (_, elem) {
    while ((elem = elem.next)) {
      if (isTag(elem) && elems.indexOf(elem) === -1) {
        elems.push(elem);
      }
    }
  });

  return selector
    ? exports.filter.call(elems, selector, this)
    : this._make(elems);
};

/**
 * Gets all the following siblings up to but not including the element matched
 * by the selector, optionally filtered by another selector.
 *
 * @example
 *   $('.apple').nextUntil('.pear');
 *   //=> [<li class="orange">Orange</li>]
 *
 * @param {string | Cheerio | Node} selector - Selector for element to stop at.
 * @param {string} [filterSelector] - If specified filter for siblings.
 * @returns {Cheerio} The next nodes.
 * @see {@link https://api.jquery.com/nextUntil/}
 */
exports.nextUntil = function (selector, filterSelector) {
  if (!this[0]) {
    return this;
  }
  var elems = [];
  var untilNode;
  var untilNodes;

  if (typeof selector === 'string') {
    untilNodes = this.nextAll(selector).toArray();
  } else if (selector && selector.cheerio) {
    untilNodes = selector.get();
  } else if (selector) {
    untilNode = selector;
  }

  domEach(this, function (_, elem) {
    while ((elem = elem.next)) {
      if (
        (untilNode && elem !== untilNode) ||
        (untilNodes && untilNodes.indexOf(elem) === -1) ||
        (!untilNode && !untilNodes)
      ) {
        if (isTag(elem) && elems.indexOf(elem) === -1) {
          elems.push(elem);
        }
      } else {
        break;
      }
    }
  });

  return filterSelector
    ? exports.filter.call(elems, filterSelector, this)
    : this._make(elems);
};

/**
 * Gets the previous sibling of the first selected element optionally filtered
 * by a selector.
 *
 * @example
 *   $('.orange').prev().hasClass('apple');
 *   //=> true
 *
 * @param {string} [selector] - If specified filter for siblings.
 * @returns {Cheerio} The previous nodes.
 * @see {@link https://api.jquery.com/prev/}
 */
exports.prev = function (selector) {
  if (!this[0]) {
    return this;
  }
  var elems = [];

  domEach(this, function (_, elem) {
    while ((elem = elem.prev)) {
      if (isTag(elem)) {
        elems.push(elem);
        return;
      }
    }
  });

  return selector
    ? exports.filter.call(elems, selector, this)
    : this._make(elems);
};

/**
 * Gets all the preceding siblings of the first selected element, optionally
 * filtered by a selector.
 *
 * @example
 *   $('.pear').prevAll();
 *   //=> [<li class="orange">Orange</li>, <li class="apple">Apple</li>]
 *   $('.pear').prevAll('.orange');
 *   //=> [<li class="orange">Orange</li>]
 *
 * @param {string} [selector] - If specified filter for siblings.
 * @returns {Cheerio} The previous nodes.
 * @see {@link https://api.jquery.com/prevAll/}
 */
exports.prevAll = function (selector) {
  if (!this[0]) {
    return this;
  }
  var elems = [];

  domEach(this, function (_, elem) {
    while ((elem = elem.prev)) {
      if (isTag(elem) && elems.indexOf(elem) === -1) {
        elems.push(elem);
      }
    }
  });

  return selector
    ? exports.filter.call(elems, selector, this)
    : this._make(elems);
};

/**
 * Gets all the preceding siblings up to but not including the element matched
 * by the selector, optionally filtered by another selector.
 *
 * @example
 *   $('.pear').prevUntil('.apple');
 *   //=> [<li class="orange">Orange</li>]
 *
 * @param {string | Cheerio | Node} selector - Selector for element to stop at.
 * @param {string} [filterSelector] - If specified filter for siblings.
 * @returns {Cheerio} The previous nodes.
 * @see {@link https://api.jquery.com/prevUntil/}
 */
exports.prevUntil = function (selector, filterSelector) {
  if (!this[0]) {
    return this;
  }
  var elems = [];
  var untilNode;
  var untilNodes;

  if (typeof selector === 'string') {
    untilNodes = this.prevAll(selector).toArray();
  } else if (selector && selector.cheerio) {
    untilNodes = selector.get();
  } else if (selector) {
    untilNode = selector;
  }

  domEach(this, function (_, elem) {
    while ((elem = elem.prev)) {
      if (
        (untilNode && elem !== untilNode) ||
        (untilNodes && untilNodes.indexOf(elem) === -1) ||
        (!untilNode && !untilNodes)
      ) {
        if (isTag(elem) && elems.indexOf(elem) === -1) {
          elems.push(elem);
        }
      } else {
        break;
      }
    }
  });

  return filterSelector
    ? exports.filter.call(elems, filterSelector, this)
    : this._make(elems);
};

/**
 * Gets the first selected element's siblings, excluding itself.
 *
 * @example
 *   $('.pear').siblings().length;
 *   //=> 2
 *
 *   $('.pear').siblings('.orange').length;
 *   //=> 1
 *
 * @param {string} [selector] - If specified filter for siblings.
 * @returns {Cheerio} The siblings.
 * @see {@link https://api.jquery.com/siblings/}
 */
exports.siblings = function (selector) {
  var parent = this.parent();

  var elems = (parent ? parent.children() : this.siblingsAndMe())
    .toArray()
    .filter(function (elem) {
      return isTag(elem) && !this.is(elem);
    }, this);

  if (selector !== undefined) {
    return exports.filter.call(elems, selector, this);
  }
  return this._make(elems);
};

/**
 * Gets the children of the first selected element.
 *
 * @example
 *   $('#fruits').children().length;
 *   //=> 3
 *
 *   $('#fruits').children('.pear').text();
 *   //=> Pear
 *
 * @param {string} [selector] - If specified filter for children.
 * @returns {Cheerio} The children.
 * @see {@link https://api.jquery.com/children/}
 */
exports.children = function (selector) {
  var elems = this.toArray().reduce(function (newElems, elem) {
    return newElems.concat(elem.children.filter(isTag));
  }, []);

  if (selector === undefined) return this._make(elems);

  return exports.filter.call(elems, selector, this);
};

/**
 * Gets the children of each element in the set of matched elements, including
 * text and comment nodes.
 *
 * @example
 *   $('#fruits').contents().length;
 *   //=> 3
 *
 * @returns {Cheerio} The children.
 * @see {@link https://api.jquery.com/contents/}
 */
exports.contents = function () {
  var elems = this.toArray().reduce(function (newElems, elem) {
    return newElems.concat(elem.children);
  }, []);
  return this._make(elems);
};

/**
 * Iterates over a cheerio object, executing a function for each matched
 * element. When the callback is fired, the function is fired in the context of
 * the DOM element, so `this` refers to the current element, which is equivalent
 * to the function parameter `element`. To break out of the `each` loop early,
 * return with `false`.
 *
 * @example
 *   const fruits = [];
 *
 *   $('li').each(function (i, elem) {
 *     fruits[i] = $(this).text();
 *   });
 *
 *   fruits.join(', ');
 *   //=> Apple, Orange, Pear
 *
 * @param {Function} fn - Function to execute.
 * @returns {Cheerio} The instance itself, useful for chaining.
 * @see {@link https://api.jquery.com/each/}
 */
exports.each = function (fn) {
  var i = 0;
  var len = this.length;
  while (i < len && fn.call(this[i], i, this[i]) !== false) ++i;
  return this;
};

/**
 * Pass each element in the current matched set through a function, producing a
 * new Cheerio object containing the return values. The function can return an
 * individual data item or an array of data items to be inserted into the
 * resulting set. If an array is returned, the elements inside the array are
 * inserted into the set. If the function returns null or undefined, no element
 * will be inserted.
 *
 * @example
 *   $('li')
 *     .map(function (i, el) {
 *       // this === el
 *       return $(this).text();
 *     })
 *     .get()
 *     .join(' ');
 *   //=> "apple orange pear"
 *
 * @param {Function} fn - Function to execute.
 * @returns {Cheerio} The mapped elements, wrapped in a Cheerio collection.
 * @see {@link https://api.jquery.com/map/}
 */
exports.map = function (fn) {
  var elems = [];
  for (var i = 0; i < this.length; i++) {
    var el = this[i];
    var val = fn.call(el, i, el);
    if (val != null) {
      elems = elems.concat(val);
    }
  }
  return this._make(elems);
};

function getFilterFn(match) {
  if (typeof match === 'function') {
    return function (el, i) {
      return match.call(el, i, el);
    };
  }
  if (match.cheerio) {
    return match.is.bind(match);
  }
  return function (el) {
    return match === el;
  };
}

/**
 * Iterates over a cheerio object, reducing the set of selector elements to
 * those that match the selector or pass the function's test. When a Cheerio
 * selection is specified, return only the elements contained in that selection.
 * When an element is specified, return only that element (if it is contained in
 * the original selection). If using the function method, the function is
 * executed in the context of the selected element, so `this` refers to the
 * current element.
 *
 * @example <caption>Selector</caption>
 *   $('li').filter('.orange').attr('class');
 *   //=> orange
 *
 * @example <caption>Function</caption>
 *   $('li')
 *     .filter(function (i, el) {
 *       // this === el
 *       return $(this).attr('class') === 'orange';
 *     })
 *     .attr('class');
 *   //=> orange
 *
 * @function
 * @param {string | Function} match - Value to look for, following the rules above.
 * @param {Cheerio} [container] - Optional node to filter instead.
 * @returns {Cheerio} The filtered collection.
 * @see {@link https://api.jquery.com/filter/}
 */
exports.filter = function (match, container) {
  container = container || this;
  var elements = this.toArray ? this.toArray() : this;

  elements =
    typeof match === 'string'
      ? select.filter(match, elements, container.options)
      : elements.filter(getFilterFn(match));

  return container._make(elements);
};

/**
 * Remove elements from the set of matched elements. Given a jQuery object that
 * represents a set of DOM elements, the `.not()` method constructs a new jQuery
 * object from a subset of the matching elements. The supplied selector is
 * tested against each element; the elements that don't match the selector will
 * be included in the result. The `.not()` method can take a function as its
 * argument in the same way that `.filter()` does. Elements for which the
 * function returns true are excluded from the filtered set; all other elements
 * are included.
 *
 * @example <caption>Selector</caption>
 *   $('li').not('.apple').length;
 *   //=> 2
 *
 * @example <caption>Function</caption>
 *   $('li').not(function (i, el) {
 *     // this === el
 *     return $(this).attr('class') === 'orange';
 *   }).length;
 *   //=> 2
 *
 * @function
 * @param {string | Function} match - Value to look for, following the rules above.
 * @param {Node[] | Cheerio} [container] - Optional node to filter instead.
 * @returns {Cheerio} The filtered collection.
 * @see {@link https://api.jquery.com/not/}
 */
exports.not = function (match, container) {
  container = container || this;
  var elements = container.toArray ? container.toArray() : container;

  if (typeof match === 'string') {
    var matches = new Set(select.filter(match, elements, this.options));
    elements = elements.filter(function (el) {
      return !matches.has(el);
    });
  } else {
    var filterFn = getFilterFn(match);
    elements = elements.filter(function (el, i) {
      return !filterFn(el, i);
    });
  }

  return container._make(elements);
};

/**
 * Filters the set of matched elements to only those which have the given DOM
 * element as a descendant or which have a descendant that matches the given
 * selector. Equivalent to `.filter(':has(selector)')`.
 *
 * @example <caption>Selector</caption>
 *   $('ul').has('.pear').attr('id');
 *   //=> fruits
 *
 * @example <caption>Element</caption>
 *   $('ul').has($('.pear')[0]).attr('id');
 *   //=> fruits
 *
 * @param {string | Cheerio | Node} selectorOrHaystack - Element to look for.
 * @returns {Cheerio} The filtered collection.
 * @see {@link https://api.jquery.com/has/}
 */
exports.has = function (selectorOrHaystack) {
  var that = this;
  return exports.filter.call(this, function (_, el) {
    return that._make(el).find(selectorOrHaystack).length > 0;
  });
};

/**
 * Will select the first element of a cheerio object.
 *
 * @example
 *   $('#fruits').children().first().text();
 *   //=> Apple
 *
 * @returns {Cheerio} The first element.
 * @see {@link https://api.jquery.com/first/}
 */
exports.first = function () {
  return this.length > 1 ? this._make(this[0]) : this;
};

/**
 * Will select the last element of a cheerio object.
 *
 * @example
 *   $('#fruits').children().last().text();
 *   //=> Pear
 *
 * @returns {Cheerio} The last element.
 * @see {@link https://api.jquery.com/last/}
 */
exports.last = function () {
  return this.length > 1 ? this._make(this[this.length - 1]) : this;
};

/**
 * Reduce the set of matched elements to the one at the specified index. Use
 * `.eq(-i)` to count backwards from the last selected element.
 *
 * @example
 *   $('li').eq(0).text();
 *   //=> Apple
 *
 *   $('li').eq(-1).text();
 *   //=> Pear
 *
 * @param {number} i - Index of the element to select.
 * @returns {Cheerio} The element at the `i`th position.
 * @see {@link https://api.jquery.com/eq/}
 */
exports.eq = function (i) {
  i = +i;

  // Use the first identity optimization if possible
  if (i === 0 && this.length <= 1) return this;

  if (i < 0) i = this.length + i;
  return this[i] ? this._make(this[i]) : this._make([]);
};

/**
 * Retrieve the DOM elements matched by the Cheerio object. If an index is
 * specified, retrieve one of the elements matched by the Cheerio object.
 *
 * @example
 *   $('li').get(0).tagName
 *   //=> li
 *
 *   If no index is specified, retrieve all elements matched by the Cheerio object:
 *
 * @example
 *   $('li').get().length;
 *   //=> 3
 *
 * @param {number} [i] - Element to retrieve.
 * @returns {Node} The node at the `i`th position.
 * @see {@link https://api.jquery.com/get/}
 */
exports.get = function (i) {
  if (i == null) {
    return slice.call(this);
  }
  return this[i < 0 ? this.length + i : i];
};

/**
 * Search for a given element from among the matched elements.
 *
 * @example
 *   $('.pear').index();
 *   //=> 2
 *   $('.orange').index('li');
 *   //=> 1
 *   $('.apple').index($('#fruit, li'));
 *   //=> 1
 *
 * @param {string | Cheerio | Node} [selectorOrNeedle] - Element to look for.
 * @returns {number} The index of the element.
 * @see {@link https://api.jquery.com/index/}
 */
exports.index = function (selectorOrNeedle) {
  var $haystack;
  var needle;

  if (arguments.length === 0) {
    $haystack = this.parent().children();
    needle = this[0];
  } else if (typeof selectorOrNeedle === 'string') {
    $haystack = this._make(selectorOrNeedle);
    needle = this[0];
  } else {
    $haystack = this;
    needle = selectorOrNeedle.cheerio ? selectorOrNeedle[0] : selectorOrNeedle;
  }

  return $haystack.get().indexOf(needle);
};

/**
 * Gets the elements matching the specified range (0-based position).
 *
 * @example
 *   $('li').slice(1).eq(0).text();
 *   //=> 'Orange'
 *
 *   $('li').slice(1, 2).length;
 *   //=> 1
 *
<<<<<<< HEAD
=======
 * @param {number} [start] - An position at which the elements begin to be
 *   selected. If negative, it indicates an offset from the end of the set.
 * @param {number} [end] - An position at which the elements stop being
 *   selected. If negative, it indicates an offset from the end of the set. If
 *   omitted, the range continues until the end of the set.
 * @see {@link https://api.jquery.com/slice/}
 *
>>>>>>> 732d539e
 * @returns {Cheerio} The elements matching the specified range.
 * @see {@link https://api.jquery.com/slice/}
 */
exports.slice = function (start, end) {
  return this._make(slice.call(this, start, end));
};

function traverseParents(self, elem, selector, limit) {
  var elems = [];
  while (elem && elems.length < limit && elem.type !== 'root') {
    if (!selector || exports.filter.call([elem], selector, self).length) {
      elems.push(elem);
    }
    elem = elem.parent;
  }
  return elems;
}

/**
 * End the most recent filtering operation in the current chain and return the
 * set of matched elements to its previous state.
 *
 * @example
 *   $('li').eq(0).end().length;
 *   //=> 3
 *
 * @returns {Cheerio} The previous state of the set of matched elements.
 * @see {@link https://api.jquery.com/end/}
 */
exports.end = function () {
  return this.prevObject || this._make([]);
};

/**
 * Add elements to the set of matched elements.
 *
 * @example
 *   $('.apple').add('.orange').length;
 *   //=> 2
 *
 * @param {string | Cheerio} other - Elements to add.
 * @param {Cheerio} [context] - Optionally the context of the new selection.
 * @returns {Cheerio} The combined set.
 * @see {@link https://api.jquery.com/add/}
 */
exports.add = function (other, context) {
  var selection = this._make(other, context);
  var contents = uniqueSort(this.get().concat(selection.get()));
  return this._make(contents);
};

/**
 * Add the previous set of elements on the stack to the current set, optionally
 * filtered by a selector.
 *
 * @example
 *   $('li').eq(0).addBack('.orange').length;
 *   //=> 2
 *
 * @param {string} selector - Selector for the elements to add.
 * @returns {Cheerio} The combined set.
 * @see {@link https://api.jquery.com/addBack/}
 */
exports.addBack = function (selector) {
  return this.add(
    arguments.length ? this.prevObject.filter(selector) : this.prevObject
  );
};<|MERGE_RESOLUTION|>--- conflicted
+++ resolved
@@ -827,8 +827,6 @@
  *   $('li').slice(1, 2).length;
  *   //=> 1
  *
-<<<<<<< HEAD
-=======
  * @param {number} [start] - An position at which the elements begin to be
  *   selected. If negative, it indicates an offset from the end of the set.
  * @param {number} [end] - An position at which the elements stop being
@@ -836,7 +834,6 @@
  *   omitted, the range continues until the end of the set.
  * @see {@link https://api.jquery.com/slice/}
  *
->>>>>>> 732d539e
  * @returns {Cheerio} The elements matching the specified range.
  * @see {@link https://api.jquery.com/slice/}
  */
