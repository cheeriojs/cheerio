--- conflicted
+++ resolved
@@ -26,34 +26,17 @@
   return this.make([]);
 };
 
-<<<<<<< HEAD
 var siblings = exports.siblings = function(selector) {
-  if (!this[0]) return this;
-  var self = this,
-      siblings = (this.parent()) ? this.parent().children()
-                                 : this.siblingsAndMe();
-
-  siblings = _.filter(siblings, function(elem) {
-    return (elem !== self[0] && isTag(elem));
-  });
-
+  var siblings = _.filter(
+    this.parent() ? this.parent().children() : this.siblingsAndMe(),
+    function(elem) { return isTag(elem) && elem !== this[0]; },
+    );
+    
   if (selector === undefined) {
     return this.make(siblings);
   } else {
-    try {
-      return this.make(select(selector, [].slice.call(siblings)));
-    } catch (e) {
-      return this.make(siblings);
-    }
+    return this.make(select(selector, [].slice.call(siblings)));
   }
-=======
-var siblings = exports.siblings = function(elem) {
-  return this.make(_.filter(
-    this.parent() ? this.parent().children() : this.siblingsAndMe(),
-    function(elem) { return isTag(elem) && elem !== this[0]; },
-    this
-  ));
->>>>>>> fc24d3f7
 };
 
 var children = exports.children = function(selector) {
