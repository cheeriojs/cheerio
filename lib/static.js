--- conflicted
+++ resolved
@@ -1,18 +1,6 @@
 /**
  * @module static
  */
-<<<<<<< HEAD
-var serialize = require('dom-serializer'),
-    defaultOptions = require('./options').default,
-    flattenOptions = require('./options').flatten,
-    select = require('css-select'),
-    parse = require('./parse'),
-    _ = {
-      merge: require('lodash/merge'),
-      defaults: require('lodash/defaults')
-    };
-=======
-
 var serialize = require('dom-serializer');
 var defaultOptions = require('./options').default;
 var flattenOptions = require('./options').flatten;
@@ -23,7 +11,6 @@
   merge: require('lodash/merge'),
   defaults: require('lodash/defaults')
 };
->>>>>>> e71d0ce6
 
 /**
  * Create a querying function, bound to a document created from the provided
