--- conflicted
+++ resolved
@@ -28,10 +28,6 @@
 
   // Ensure that selections created by the "loaded" `initialize` function are
   // true Cheerio instances.
-<<<<<<< HEAD
-  initialize.prototype = Cheerio.prototype;
-  // Keep a reference to the top-level scope so we can chain methods that implicitly
-=======
   initialize.prototype = Object.create(Cheerio.prototype);
   initialize.prototype.constructor = initialize;
 
@@ -39,7 +35,6 @@
   initialize.fn = initialize.prototype;
 
   // Keep a reference to the top-level scope so we can chain methods that implicitly 
->>>>>>> e83b10b3
   // resolve selectors; e.g. $("<span>").(".bar"), which otherwise loses ._root
   initialize.prototype._originalRoot = root;
 
@@ -55,18 +50,31 @@
 };
 
 /**
-* $.createWriteStream()
+* $.stream([cb], [options])
 */
 
-exports.createWriteStream = function(options) {
-
-  var stream = parse.createWriteStream(options, function done(err, dom) {
+exports.stream = function(cb, options) {
+  if(typeof cb !== "function"){
+    options = cb;
+    cb = null;
+  }
+
+  var stream = parse.createWriteStream(function done(err, dom) {
     if (err) {
       stream.emit('error', err);
     } else {
-      stream.emit('finish', exports.load(dom));
-    }
-  });
+      var loaded = exports.load(dom);
+      stream.emit('finish', loaded);
+
+      if(typeof cb === "function"){
+        cb(null, loaded)
+      }
+    }
+  }, options);
+
+  if(typeof cb === "function"){
+    stream.on('error', cb);
+  }
 
   return stream;
 };
